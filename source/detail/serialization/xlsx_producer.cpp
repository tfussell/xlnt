// Copyright (c) 2014-2018 Thomas Fussell
//
// Permission is hereby granted, free of charge, to any person obtaining a copy
// of this software and associated documentation files (the "Software"), to deal
// in the Software without restriction, including without limitation the rights
// to use, copy, modify, merge, publish, distribute, sublicense, and/or sell
// copies of the Software, and to permit persons to whom the Software is
// furnished to do so, subject to the following conditions:
//
// The above copyright notice and this permission notice shall be included in
// all copies or substantial portions of the Software.
//
// THE SOFTWARE IS PROVIDED "AS IS", WITHOUT WARRANTY OF ANY KIND, EXPRESS OR
// IMPLIED, INCLUDING BUT NOT LIMITED TO THE WARRANTIES OF MERCHANTABILITY,
// FITNESS FOR A PARTICULAR PURPOSE AND NONINFRINGEMENT. IN NO EVENT SHALL THE
// AUTHORS OR COPYRIGHT HOLDERS BE LIABLE FOR ANY CLAIM, DAMAGES OR OTHER
// LIABILITY, WHETHER IN AN ACTION OF CONTRACT, TORT OR OTHERWISE, WRISING FROM,
// OUT OF OR IN CONNECTION WITH THE SOFTWARE OR THE USE OR OTHER DEALINGS IN
// THE SOFTWARE
//
// @license: http://www.opensource.org/licenses/mit-license.php
// @author: see AUTHORS file

#include <cmath>
#include <numeric> // for std::accumulate
#include <string>
#include <unordered_set>

#include <detail/constants.hpp>
#include <detail/implementations/workbook_impl.hpp>
#include <detail/header_footer/header_footer_code.hpp>
#include <detail/serialization/custom_value_traits.hpp>
#include <detail/serialization/vector_streambuf.hpp>
#include <detail/serialization/xlsx_producer.hpp>
#include <detail/serialization/zstream.hpp>
#include <xlnt/cell/cell.hpp>
#include <xlnt/cell/hyperlink.hpp>
#include <xlnt/packaging/manifest.hpp>
#include <xlnt/utils/path.hpp>
#include <xlnt/utils/scoped_enum_hash.hpp>
#include <xlnt/utils/serialisation_utils.hpp>
#include <xlnt/workbook/workbook.hpp>
#include <xlnt/workbook/workbook_view.hpp>
#include <xlnt/worksheet/header_footer.hpp>
#include <xlnt/worksheet/worksheet.hpp>

namespace {

std::vector<std::pair<std::string, std::string>> core_property_namespace(xlnt::core_property type)
{
    using xlnt::core_property;
    using xlnt::constants;

    if (type == core_property::created
        || type == core_property::modified)
    {
        return {{constants::ns("dcterms"), "dcterms"},
            {constants::ns("xsi"), "xsi"}};
    }
    else if (type == core_property::title
        || type == core_property::subject
        || type == core_property::creator
        || type == core_property::description)
    {
        return {{constants::ns("dc"), "dc"}};
    }
    else if (type == core_property::keywords)
    {
        return {{constants::ns("core-properties"), "cp"},
            {constants::ns("vt"), "vt"}};
    }

    return {{constants::ns("core-properties"), "cp"}};
}

} // namespace

namespace xlnt {
namespace detail {

xlsx_producer::xlsx_producer(const workbook &target)
    : source_(target),
      current_part_stream_(nullptr)
{
}

xlsx_producer::~xlsx_producer()
{
    end_part();
    archive_.reset();
}

void xlsx_producer::write(std::ostream &destination)
{
    archive_.reset(new ozstream(destination));
    populate_archive(false);
}

void xlsx_producer::open(std::ostream &destination)
{
    archive_.reset(new ozstream(destination));
    populate_archive(true);
}

cell xlsx_producer::add_cell(const cell_reference &ref)
{
    current_cell_->column_ = ref.column();
    current_cell_->row_ = ref.row();

    return cell(current_cell_);
}

worksheet xlsx_producer::add_worksheet(const std::string &title)
{
    current_worksheet_->title_ = title;
    return worksheet(current_worksheet_);
}

// Part Writing Methods

void xlsx_producer::populate_archive(bool streaming)
{
    streaming_ = streaming;

    write_content_types();

    const auto root_rels = source_.manifest().relationships(path("/"));
    write_relationships(root_rels, path("/"));

    for (auto &rel : root_rels)
    {
        // thumbnail is binary content so we don't want to open an xml serializer stream
        if (rel.type() == relationship_type::thumbnail)
        {
            write_image(rel.target().path());
            continue;
        }

        begin_part(rel.target().path());

        if (rel.type() == relationship_type::core_properties)
        {
            write_core_properties(rel);
        }
        else if (rel.type() == relationship_type::extended_properties)
        {
            write_extended_properties(rel);
        }
        else if (rel.type() == relationship_type::custom_properties)
        {
            write_custom_properties(rel);
        }
        else if (rel.type() == relationship_type::office_document)
        {
            write_workbook(rel);
        }
    }

    // Unknown Parts

    void write_unknown_parts();
    void write_unknown_relationships();

    end_part();
}

void xlsx_producer::end_part()
{
    if (current_part_serializer_)
    {
        current_part_serializer_.reset();
    }

    current_part_streambuf_.reset();
}

void xlsx_producer::begin_part(const path &part)
{
    end_part();
    current_part_streambuf_ = archive_->open(part);
    current_part_stream_.rdbuf(current_part_streambuf_.get());
    current_part_serializer_.reset(new xml::serializer(current_part_stream_, part.string()));
}

// Package Parts

void xlsx_producer::write_content_types()
{
    const auto content_types_path = path("[Content_Types].xml");
    begin_part(content_types_path);

    const auto xmlns = "http://schemas.openxmlformats.org/package/2006/content-types";

    write_start_element(xmlns, "Types");
    write_namespace(xmlns, "");

    for (const auto &extension : source_.manifest().extensions_with_default_types())
    {
        write_start_element(xmlns, "Default");
        write_attribute("Extension", extension);
        write_attribute("ContentType", source_.manifest().default_type(extension));
        write_end_element(xmlns, "Default");
    }

    for (const auto &part : source_.manifest().parts_with_overriden_types())
    {
        write_start_element(xmlns, "Override");
        write_attribute("PartName", part.resolve(path("/")).string());
        write_attribute("ContentType", source_.manifest().override_type(part));
        write_end_element(xmlns, "Override");
    }

    write_end_element(xmlns, "Types");
}

void xlsx_producer::write_property(const std::string &name, const variant &value,
    const std::string &ns, bool custom, std::size_t pid)
{
    if (custom)
    {
        write_start_element(ns, "property");
        write_attribute("name", name);
    }
    else
    {
        write_start_element(ns, name);
    }

    switch (value.value_type())
    {
    case variant::type::null:
        {
            break;
        }

    case variant::type::boolean:
        {
            if (custom)
            {
                write_attribute("fmtid", "{D5CDD505-2E9C-101B-9397-08002B2CF9AE}");
                write_attribute("pid", pid);
                write_start_element(constants::ns("vt"), "bool");
            }

            write_characters(value.get<bool>() ? "true" : "false");

            if (custom)
            {
                write_end_element(constants::ns("vt"), "bool");
            }

            break;
        }

    case variant::type::i4:
        {
            if (custom)
            {
                write_attribute("fmtid", "{D5CDD505-2E9C-101B-9397-08002B2CF9AE}");
                write_attribute("pid", pid);
                write_start_element(constants::ns("vt"), "i4");
            }

            write_characters(value.get<std::int32_t>());

            if (custom)
            {
                write_end_element(constants::ns("vt"), "i4");
            }

            break;
        }

    case variant::type::lpstr:
        {
            if (custom)
            {
                write_attribute("fmtid", "{D5CDD505-2E9C-101B-9397-08002B2CF9AE}");
                write_attribute("pid", pid);
                write_start_element(constants::ns("vt"), "lpwstr");
            }

            if (!custom && ns == constants::ns("dcterms") && (name == "created" || name == "modified"))
            {
                write_attribute(xml::qname(constants::ns("xsi"), "type"), "dcterms:W3CDTF");
            }

            write_characters(value.get<std::string>());

            if (custom)
            {
                write_end_element(constants::ns("vt"), "lpwstr");
            }

            break;
        }

    case variant::type::date:
        {
            write_attribute(xml::qname(constants::ns("xsi"), "type"), "dcterms:W3CDTF");
            write_characters(value.get<datetime>().to_iso_string());

            break;
        }

    case variant::type::vector:
        {
            write_start_element(constants::ns("vt"), "vector");

            auto vector = value.get<std::vector<variant>>();
            std::unordered_set<variant::type, scoped_enum_hash<variant::type>> types;

            for (const auto &element : vector)
            {
                types.insert(element.value_type());
            }

            const auto is_mixed = types.size() > 1;
            const auto vector_type = !is_mixed ? to_string(*types.begin()) : "variant";

            write_attribute("size", vector.size());
            write_attribute("baseType", vector_type);

            for (std::size_t i = 0; i < vector.size(); ++i)
            {
                const auto &vector_element = vector.at(i);

                if (is_mixed)
                {
                    write_start_element(constants::ns("vt"), "variant");
                }

                if (vector_element.value_type() == variant::type::lpstr)
                {
                    write_element(constants::ns("vt"), "lpstr", vector_element.get<std::string>());
                }
                else if (vector_element.value_type() == variant::type::i4)
                {
                    write_element(constants::ns("vt"), "i4", vector_element.get<std::int32_t>());
                }

                if (is_mixed)
                {
                    write_end_element(constants::ns("vt"), "variant");
                }
            }

            write_end_element(constants::ns("vt"), "vector");

            break;
        }
    }

    if (custom)
    {
        write_end_element(ns, "property");
    }
    else
    {
        write_end_element(ns, name);
    }
}

void xlsx_producer::write_core_properties(const relationship &/*rel*/)
{
    write_start_element(constants::ns("core-properties"), "coreProperties");

    auto core_properties = source_.core_properties();
    std::unordered_map<std::string, std::string> namespaces;

    write_namespace(constants::ns("core-properties"), "cp");

    for (const auto &prop : core_properties)
    {
        for (const auto &ns : core_property_namespace(prop))
        {
            if (namespaces.count(ns.first) > 0) continue;

            write_namespace(ns.first, ns.second);
            namespaces.emplace(ns);
        }
    }

    for (const auto &prop : core_properties)
    {
        write_property(to_string(prop), source_.core_property(prop),
            core_property_namespace(prop).front().first, false, 0);
    }

    write_end_element(constants::ns("core-properties"), "coreProperties");
}

void xlsx_producer::write_extended_properties(const relationship &/*rel*/)
{
    write_start_element(constants::ns("extended-properties"), "Properties");
    write_namespace(constants::ns("extended-properties"), "");

    if (source_.has_extended_property(extended_property::heading_pairs)
        || source_.has_extended_property(extended_property::titles_of_parts))
    {
        write_namespace(constants::ns("vt"), "vt");
    }

    for (const auto &prop : source_.extended_properties())
    {
        write_property(to_string(prop), source_.extended_property(prop),
            constants::ns("extended-properties"), false, 0);
    }

    write_end_element(constants::ns("extended-properties"), "Properties");
}

void xlsx_producer::write_custom_properties(const relationship &/*rel*/)
{
    write_start_element(constants::ns("custom-properties"), "Properties");
    write_namespace(constants::ns("custom-properties"), "");
    write_namespace(constants::ns("vt"), "vt");

    auto pid = std::size_t(2); // why does this start at 2?

    for (const auto &prop : source_.custom_properties())
    {
        write_property(prop, source_.custom_property(prop),
            constants::ns("custom-properties"), true, pid++);
    }

    write_end_element(constants::ns("custom-properties"), "Properties");
}

// Write SpreadsheetML-Specific Package Parts

void xlsx_producer::write_workbook(const relationship &rel)
{
    std::size_t num_visible = 0;
    bool any_defined_names = false;

    for (auto ws : source_)
    {
        if (!ws.has_page_setup() || ws.page_setup().sheet_state() == sheet_state::visible)
        {
            num_visible++;
        }

        if (ws.has_auto_filter())
        {
            any_defined_names = true;
        }
    }

    if (num_visible == 0)
    {
        throw no_visible_worksheets();
    }

    static const auto &xmlns = constants::ns("workbook");
    static const auto &xmlns_r = constants::ns("r");
    static const auto &xmlns_s = constants::ns("spreadsheetml");
    static const auto &xmlns_mx = constants::ns("mx");
    static const auto &xmlns_x15ac = constants::ns("x15ac");
    static const auto &xmlns_x15 = constants::ns("x15");
    static const auto &xmlns_mc = constants::ns("mc");

    write_start_element(xmlns, "workbook");
    write_namespace(xmlns, "");
    write_namespace(xmlns_r, "r");

    if (source_.d_->abs_path_.is_set())
    {
        write_namespace(xmlns_mc, "mc");
        write_namespace(xmlns_x15, "x15");
        write_attribute(xml::qname(xmlns_mc, "Ignorable"), "x15");
    }

    if (source_.has_file_version())
    {
        write_start_element(xmlns, "fileVersion");

        write_attribute("appName", source_.app_name());
        write_attribute("lastEdited", source_.last_edited());
        write_attribute("lowestEdited", source_.lowest_edited());
        write_attribute("rupBuild", source_.rup_build());

        write_end_element(xmlns, "fileVersion");
    }

    write_start_element(xmlns, "workbookPr");

    if (source_.has_code_name())
    {
        write_attribute("codeName", source_.code_name());
    }

    if (source_.base_date() == calendar::mac_1904)
    {
        write_attribute("date1904", "1");
    }

    write_end_element(xmlns, "workbookPr");

    if (source_.d_->abs_path_.is_set())
    {
        write_start_element(xmlns_mc, "AlternateContent");
        write_namespace(xmlns_mc, "mc");
        write_start_element(xmlns_mc, "Choice");
        write_attribute("Requires", "x15");
        write_start_element(xmlns_x15ac, "absPath");
        write_namespace(xmlns_x15ac, "x15ac");
        write_attribute("url", source_.d_->abs_path_.get());
        write_end_element(xmlns_x15ac, "absPath");
        write_end_element(xmlns_mc, "Choice");
        write_end_element(xmlns_mc, "AlternateContent");
    }

    if (source_.has_view())
    {
        write_start_element(xmlns, "bookViews");
        write_start_element(xmlns, "workbookView");

        const auto &view = source_.view();

        if (view.active_tab.is_set() && view.active_tab.get() != std::size_t(0))
        {
            write_attribute("activeTab", view.active_tab.get());
        }

        if (!view.auto_filter_date_grouping)
        {
            write_attribute("autoFilterDateGrouping", write_bool(view.auto_filter_date_grouping));
        }

        if (view.first_sheet.is_set())
        {
            write_attribute("firstSheet", view.first_sheet.get());
        }

        if (view.minimized)
        {
            write_attribute("minimized", write_bool(view.minimized));
        }

        if (!view.show_horizontal_scroll)
        {
            write_attribute("showHorizontalScroll", write_bool(view.show_horizontal_scroll));
        }

        if (!view.show_sheet_tabs)
        {
            write_attribute("showSheetTabs", write_bool(view.show_sheet_tabs));
        }

        if (!view.show_vertical_scroll)
        {
            write_attribute("showVerticalScroll", write_bool(view.show_vertical_scroll));
        }

        if (!view.visible)
        {
            write_attribute("visibility", write_bool(view.visible));
        }

        if (view.x_window.is_set())
        {
            write_attribute("xWindow", view.x_window.get());
        }

        if (view.y_window.is_set())
        {
            write_attribute("yWindow", view.y_window.get());
        }

        if (view.window_width.is_set())
        {
            write_attribute("windowWidth", view.window_width.get());
        }

        if (view.window_height.is_set())
        {
            write_attribute("windowHeight", view.window_height.get());
        }

        if (view.tab_ratio.is_set())
        {
            write_attribute("tabRatio", view.tab_ratio.get());
        }

        write_end_element(xmlns, "workbookView");
        write_end_element(xmlns, "bookViews");
    }

    write_start_element(xmlns, "sheets");

#pragma clang diagnostic push
#pragma clang diagnostic ignored "-Wrange-loop-analysis"
    for (const auto ws : source_)
    {
        auto sheet_rel_id = source_.d_->sheet_title_rel_id_map_[ws.title()];
        auto sheet_rel = source_.d_->manifest_.relationship(rel.target().path(), sheet_rel_id);

        write_start_element(xmlns, "sheet");
        write_attribute("name", ws.title());
        write_attribute("sheetId", ws.id());

        if (ws.has_page_setup() && ws.sheet_state() == xlnt::sheet_state::hidden)
        {
            write_attribute("state", "hidden");
        }

        write_attribute(xml::qname(xmlns_r, "id"), sheet_rel_id);
        write_end_element(xmlns, "sheet");
    }
#pragma clang diagnostic pop

    write_end_element(xmlns, "sheets");

    if (any_defined_names)
    {
        write_start_element(xmlns, "definedNames");
        /*
        write_attribute("name", "_xlnm._FilterDatabase");
        write_attribute("hidden", write_bool(true));
        write_attribute("localSheetId", "0");
        write_characters("'" + ws.title() + "'!" +
            range_reference::make_absolute(ws.auto_filter()).to_string());
        */
        write_end_element(xmlns, "definedNames");
    }

    if (source_.has_calculation_properties())
    {
        write_start_element(xmlns, "calcPr");
        write_attribute("calcId", source_.calculation_properties().calc_id);
        //write_attribute("calcMode", "auto");
        //write_attribute("fullCalcOnLoad", "1");
        write_attribute("concurrentCalc", write_bool(source_.calculation_properties().concurrent_calc));
        write_end_element(xmlns, "calcPr");
    }

    if (!source_.named_ranges().empty())
    {
        write_start_element(xmlns, "definedNames");

        for (auto &named_range : source_.named_ranges())
        {
            write_start_element(xmlns_s, "definedName");
            write_namespace(xmlns_s, "s");
            write_attribute("name", named_range.name());
            const auto &target = named_range.targets().front();
            write_characters("'" + target.first.title() + "\'!" + target.second.to_string());
            write_end_element(xmlns_s, "definedName");
        }

        write_end_element(xmlns, "definedNames");
    }

    if (source_.d_->arch_id_flags_.is_set())
    {
        write_start_element(xmlns, "extLst");
        write_start_element(xmlns, "ext");
        write_namespace(xmlns_mx, "mx");
        write_attribute("uri", "{7523E5D3-25F3-A5E0-1632-64F254C22452}");
        write_start_element(xmlns_mx, "ArchID");
        write_attribute("Flags", source_.d_->arch_id_flags_.get());
        write_end_element(xmlns_mx, "ArchID");
        write_end_element(xmlns, "ext");
        write_end_element(xmlns, "extLst");
    }

    write_end_element(xmlns, "workbook");

    auto workbook_rels = source_.manifest().relationships(rel.target().path());
    write_relationships(workbook_rels, rel.target().path());

    for (const auto &child_rel : workbook_rels)
    {
        if (child_rel.type() == relationship_type::calculation_chain) continue;

        path archive_path(child_rel.source().path().parent().append(child_rel.target().path()));
        begin_part(archive_path);

        switch (child_rel.type())
        {
        case relationship_type::chartsheet:
            write_chartsheet(child_rel);
            break;

        case relationship_type::connections:
            write_connections(child_rel);
            break;

        case relationship_type::custom_xml_mappings:
            write_custom_xml_mappings(child_rel);
            break;

        case relationship_type::dialogsheet:
            write_dialogsheet(child_rel);
            break;

        case relationship_type::external_workbook_references:
            write_external_workbook_references(child_rel);
            break;

        case relationship_type::pivot_table:
            write_pivot_table(child_rel);
            break;

        case relationship_type::shared_string_table:
            write_shared_string_table(child_rel);
            break;

        case relationship_type::shared_workbook_revision_headers:
            write_shared_workbook_revision_headers(child_rel);
            break;

        case relationship_type::stylesheet:
            write_styles(child_rel);
            break;

        case relationship_type::theme:
            write_theme(child_rel);
            break;

        case relationship_type::volatile_dependencies:
            write_volatile_dependencies(child_rel);
            break;

        case relationship_type::worksheet:
            write_worksheet(child_rel);
            break;

        case relationship_type::calculation_chain:
            break;
        case relationship_type::office_document:
            break;
        case relationship_type::thumbnail:
            break;
        case relationship_type::extended_properties:
            break;
        case relationship_type::core_properties:
            break;
        case relationship_type::hyperlink:
            break;
        case relationship_type::comments:
            break;
        case relationship_type::vml_drawing:
            break;
        case relationship_type::unknown:
            break;
        case relationship_type::custom_properties:
            break;
        case relationship_type::printer_settings:
            break;
        case relationship_type::custom_property:
            break;
        case relationship_type::drawings:
            break;
        case relationship_type::pivot_table_cache_definition:
            break;
        case relationship_type::pivot_table_cache_records:
            break;
        case relationship_type::query_table:
            break;
        case relationship_type::shared_workbook:
            break;
        case relationship_type::revision_log:
            break;
        case relationship_type::shared_workbook_user_data:
            break;
        case relationship_type::single_cell_table_definitions:
            break;
        case relationship_type::table_definition:
            break;
        case relationship_type::image:
            break;
        }
    }
}

// Write Workbook Relationship Target Parts

void xlsx_producer::write_chartsheet(const relationship & /*rel*/)
{
    write_start_element(constants::ns("spreadsheetml"), "chartsheet");
    write_start_element(constants::ns("spreadsheetml"), "chartsheet");
}

void xlsx_producer::write_connections(const relationship & /*rel*/)
{
    write_start_element(constants::ns("spreadsheetml"), "connections");
    write_end_element(constants::ns("spreadsheetml"), "connections");
}

void xlsx_producer::write_custom_xml_mappings(const relationship & /*rel*/)
{
    write_start_element(constants::ns("spreadsheetml"), "MapInfo");
    write_end_element(constants::ns("spreadsheetml"), "MapInfo");
}

void xlsx_producer::write_dialogsheet(const relationship & /*rel*/)
{
    write_start_element(constants::ns("spreadsheetml"), "dialogsheet");
    write_end_element(constants::ns("spreadsheetml"), "dialogsheet");
}

void xlsx_producer::write_external_workbook_references(const relationship & /*rel*/)
{
    write_start_element(constants::ns("spreadsheetml"), "externalLink");
    write_end_element(constants::ns("spreadsheetml"), "externalLink");
}

void xlsx_producer::write_pivot_table(const relationship & /*rel*/)
{
    write_start_element(constants::ns("spreadsheetml"), "pivotTableDefinition");
    write_end_element(constants::ns("spreadsheetml"), "pivotTableDefinition");
}

void xlsx_producer::write_shared_string_table(const relationship & /*rel*/)
{
    static const auto &xmlns = constants::ns("spreadsheetml");

    write_start_element(xmlns, "sst");
    write_namespace(xmlns, "");

    // todo: is there a more elegant way to get this number?
    std::size_t string_count = 0;

#pragma clang diagnostic push
#pragma clang diagnostic ignored "-Wrange-loop-analysis"
    for (const auto ws : source_)
    {
        auto dimension = ws.calculate_dimension();
        auto current_cell = dimension.top_left();

        while (current_cell.row() <= dimension.bottom_right().row())
        {
            while (current_cell.column() <= dimension.bottom_right().column())
            {
                if (ws.has_cell(current_cell)
                    && ws.cell(current_cell).data_type() == cell::type::shared_string)
                {
                    ++string_count;
                }

                current_cell.column_index(current_cell.column_index() + 1);
            }

            current_cell.row(current_cell.row() + 1);
            current_cell.column_index(dimension.top_left().column_index());
        }
    }
#pragma clang diagnostic pop

    write_attribute("count", string_count);
    write_attribute("uniqueCount", source_.shared_strings_by_id().size());

    for (const auto &string : source_.shared_strings_by_id())
    {
        if (string.second.runs().size() == 1 && !string.second.runs().at(0).second.is_set())
        {
            write_start_element(xmlns, "si");
            write_start_element(xmlns, "t");

            write_characters(string.second.plain_text(), string.second.runs().front().preserve_space);

            write_end_element(xmlns, "t");
            write_end_element(xmlns, "si");

            continue;
        }

        write_start_element(xmlns, "si");

        for (const auto &run : string.second.runs())
        {
            write_start_element(xmlns, "r");

            if (run.second.is_set())
            {
                write_start_element(xmlns, "rPr");

                if (run.second.get().bold())
                {
                    write_start_element(xmlns, "b");
                    write_end_element(xmlns, "b");
                }

                if (run.second.get().has_size())
                {
                    write_start_element(xmlns, "sz");
                    write_attribute("val", run.second.get().size());
                    write_end_element(xmlns, "sz");
                }

                if (run.second.get().has_color())
                {
                    write_start_element(xmlns, "color");
                    write_color(run.second.get().color());
                    write_end_element(xmlns, "color");
                }

                if (run.second.get().has_name())
                {
                    write_start_element(xmlns, "rFont");
                    write_attribute("val", run.second.get().name());
                    write_end_element(xmlns, "rFont");
                }

                if (run.second.get().has_family())
                {
                    write_start_element(xmlns, "family");
                    write_attribute("val", run.second.get().family());
                    write_end_element(xmlns, "family");
                }

                if (run.second.get().has_scheme())
                {
                    write_start_element(xmlns, "scheme");
                    write_attribute("val", run.second.get().scheme());
                    write_end_element(xmlns, "scheme");
                }

                write_end_element(xmlns, "rPr");
            }

            write_start_element(xmlns, "t");
            write_characters(run.first, run.preserve_space);
            write_end_element(xmlns, "t");
            write_end_element(xmlns, "r");
        }

        write_end_element(xmlns, "si");
    }

    write_end_element(xmlns, "sst");
}

void xlsx_producer::write_shared_workbook_revision_headers(const relationship & /*rel*/)
{
    write_start_element(constants::ns("spreadsheetml"), "headers");
    write_end_element(constants::ns("spreadsheetml"), "headers");
}

void xlsx_producer::write_shared_workbook(const relationship & /*rel*/)
{
    write_start_element(constants::ns("spreadsheetml"), "revisions");
    write_end_element(constants::ns("spreadsheetml"), "revisions");
}

void xlsx_producer::write_shared_workbook_user_data(const relationship & /*rel*/)
{
    write_start_element(constants::ns("spreadsheetml"), "users");
    write_end_element(constants::ns("spreadsheetml"), "users");
}

void xlsx_producer::write_font(const font &f)
{
	static const auto &xmlns = constants::ns("spreadsheetml");

	write_start_element(xmlns, "font");

	if (f.bold())
	{
		write_start_element(xmlns, "b");
		write_end_element(xmlns, "b");
	}

	if (f.italic())
	{
		write_start_element(xmlns, "i");
		write_end_element(xmlns, "i");
	}

	if (f.strikethrough())
	{
		write_start_element(xmlns, "strike");
		write_end_element(xmlns, "strike");
	}

     if (f.underlined())
    {
        write_start_element(xmlns, "u");
        if (f.underline() != font::underline_style::single)
        {
            write_attribute("val", f.underline());
        }
        write_end_element(xmlns, "u");
    }

    if (f.superscript())
    {
        write_start_element(xmlns, "vertAlign");
        write_attribute("val", "superscript");
        write_end_element(xmlns, "vertAlign");
    }
    else if (f.subscript())
    {
        write_start_element(xmlns, "vertAlign");
        write_attribute("val", "subscript");
        write_end_element(xmlns, "vertAlign");
    }

    if (f.has_size())
    {
        write_start_element(xmlns, "sz");
        write_attribute("val", f.size());
        write_end_element(xmlns, "sz");
     }

	if (f.has_color())
	{
		write_start_element(xmlns, "color");
		write_color(f.color());
		write_end_element(xmlns, "color");
	}

    if (f.has_name())
    {
        write_start_element(xmlns, "name");
        write_attribute("val", f.name());
        write_end_element(xmlns, "name");
    }

	if (f.has_family())
	{
		write_start_element(xmlns, "family");
		write_attribute("val", f.family());
		write_end_element(xmlns, "family");
	}

	if (f.has_scheme())
	{
		write_start_element(xmlns, "scheme");
		write_attribute("val", f.scheme());
		write_end_element(xmlns, "scheme");
	}

	write_end_element(xmlns, "font");
}

void xlsx_producer::write_fill(const fill &f)
{
	static const auto &xmlns = constants::ns("spreadsheetml");

	write_start_element(xmlns, "fill");

	if (f.type() == xlnt::fill_type::pattern)
	{
		const auto &pattern = f.pattern_fill();

		write_start_element(xmlns, "patternFill");

		write_attribute("patternType", pattern.type());

		if (pattern.foreground().is_set())
		{
			write_start_element(xmlns, "fgColor");
			write_color(pattern.foreground().get());
			write_end_element(xmlns, "fgColor");
		}

		if (pattern.background().is_set())
		{
			write_start_element(xmlns, "bgColor");
			write_color(pattern.background().get());
			write_end_element(xmlns, "bgColor");
		}

		write_end_element(xmlns, "patternFill");
	}
	else if (f.type() == xlnt::fill_type::gradient)
	{
		const auto &gradient = f.gradient_fill();

		write_start_element(xmlns, "gradientFill");
		write_attribute("gradientType", gradient.type());

		if (gradient.degree() != 0.)
		{
			write_attribute("degree", gradient.degree());
		}

		if (gradient.left() != 0.)
		{
			write_attribute("left", gradient.left());
		}

		if (gradient.right() != 0.)
		{
			write_attribute("right", gradient.right());
		}

		if (gradient.top() != 0.)
		{
			write_attribute("top", gradient.top());
		}

		if (gradient.bottom() != 0.)
		{
			write_attribute("bottom", gradient.bottom());
		}

		for (const auto &stop : gradient.stops())
		{
			write_start_element(xmlns, "stop");
			write_attribute("position", stop.first);
			write_start_element(xmlns, "color");
			write_color(stop.second);
			write_end_element(xmlns, "color");
			write_end_element(xmlns, "stop");
		}

		write_end_element(xmlns, "gradientFill");
	}

	write_end_element(xmlns, "fill");
}

void xlsx_producer::write_border(const border &current_border)
{
	static const auto &xmlns = constants::ns("spreadsheetml");

	write_start_element(xmlns, "border");

	if (current_border.diagonal().is_set())
	{
		auto up = current_border.diagonal().get() == diagonal_direction::both
			|| current_border.diagonal().get() == diagonal_direction::up;
		write_attribute("diagonalUp", write_bool(up));

		auto down = current_border.diagonal().get() == diagonal_direction::both
			|| current_border.diagonal().get() == diagonal_direction::down;
		write_attribute("diagonalDown", write_bool(down));
	}

	for (const auto &side : xlnt::border::all_sides())
	{
		if (current_border.side(side).is_set())
		{
			const auto current_side = current_border.side(side).get();

			auto side_name = to_string(side);
			write_start_element(xmlns, side_name);

			if (current_side.style().is_set())
			{
				write_attribute("style", current_side.style().get());
			}

			if (current_side.color().is_set())
			{
				write_start_element(xmlns, "color");
				write_color(current_side.color().get());
				write_end_element(xmlns, "color");
			}

			write_end_element(xmlns, side_name);
		}
	}

	write_end_element(xmlns, "border");
}

void xlsx_producer::write_styles(const relationship & /*rel*/)
{
    static const auto &xmlns = constants::ns("spreadsheetml");
    static const auto &xmlns_mc = constants::ns("mc");
    static const auto &xmlns_x14 = constants::ns("x14");
    static const auto &xmlns_x14ac = constants::ns("x14ac");

    write_start_element(xmlns, "styleSheet");
    write_namespace(xmlns, "");

    const auto &stylesheet = source_.impl().stylesheet_.get();

    auto using_namespace = [&stylesheet](const std::string &ns)
    {
        if (ns == "x14ac")
        {
            return stylesheet.known_fonts_enabled;
        }

        return false;
    };

    if (using_namespace("x14ac"))
    {
        write_namespace(xmlns_mc, "mc");
        write_namespace(xmlns_x14ac, "x14ac");
        write_attribute(xml::qname(xmlns_mc, "Ignorable"), "x14ac");
    }

    // Number Formats

    if (!stylesheet.number_formats.empty())
    {
        const auto &number_formats = stylesheet.number_formats;

        auto num_custom = std::count_if(number_formats.begin(), number_formats.end(),
            [](const number_format &nf) { return nf.id() >= 164; });

        if (num_custom > 0)
        {
            write_start_element(xmlns, "numFmts");
            write_attribute("count", num_custom);

            for (const auto &num_fmt : number_formats)
            {
                if (num_fmt.id() < 164) continue;
                write_start_element(xmlns, "numFmt");
                write_attribute("numFmtId", num_fmt.id());
                write_attribute("formatCode", num_fmt.format_string());
                write_end_element(xmlns, "numFmt");
            }

            write_end_element(xmlns, "numFmts");
        }
    }

    // Fonts

    if (!stylesheet.fonts.empty())
    {
        const auto &fonts = stylesheet.fonts;

        write_start_element(xmlns, "fonts");
        write_attribute("count", fonts.size());

        if (stylesheet.known_fonts_enabled)
        {
            auto is_known_font = [](const font &f)
            {
                const auto &known_fonts = *new std::vector<font>
                {
                    font().name("Calibri").family(2).size(12).color(theme_color(1)).scheme("minor")
                };

                return std::find(known_fonts.begin(), known_fonts.end(), f) != known_fonts.end();
            };

            std::size_t num_known_fonts = 0;

            for (const auto &current_font : fonts)
            {
                if (is_known_font(current_font))
                {
                    num_known_fonts += 1;
                }
            }

            write_attribute(xml::qname(xmlns_x14ac, "knownFonts"), num_known_fonts);
        }

		for (const auto &current_font : fonts)
		{
			write_font(current_font);
		}

        write_end_element(xmlns, "fonts");
    }

    // Fills

    if (!stylesheet.fills.empty())
    {
        const auto &fills = stylesheet.fills;

        write_start_element(xmlns, "fills");
        write_attribute("count", fills.size());

        for (auto &current_fill : fills)
        {
			write_fill(current_fill);
        }

        write_end_element(xmlns, "fills");
    }

    // Borders

    if (!stylesheet.borders.empty())
    {
        const auto &borders = stylesheet.borders;

        write_start_element(xmlns, "borders");
        write_attribute("count", borders.size());

        for (const auto &current_border : borders)
        {
			write_border(current_border);
        }

        write_end_element(xmlns, "borders");
    }

    // Style XFs
    if (stylesheet.style_impls.size() > 0)
    {
        write_start_element(xmlns, "cellStyleXfs");
        write_attribute("count", stylesheet.style_impls.size());

        for (const auto &current_style_name : stylesheet.style_names)
        {
            const auto &current_style_impl = stylesheet.style_impls.at(current_style_name);

            write_start_element(xmlns, "xf");

            if (current_style_impl.number_format_id.is_set())
            {
                write_attribute("numFmtId", current_style_impl.number_format_id.get());
            }

            if (current_style_impl.font_id.is_set())
            {
                write_attribute("fontId", current_style_impl.font_id.get());
            }

            if (current_style_impl.fill_id.is_set())
            {
                write_attribute("fillId", current_style_impl.fill_id.get());
            }

            if (current_style_impl.border_id.is_set())
            {
                write_attribute("borderId", current_style_impl.border_id.get());
            }

            if (current_style_impl.number_format_id.is_set()
                && current_style_impl.number_format_applied.is_set())
            {
                write_attribute("applyNumberFormat",
                    write_bool(current_style_impl.number_format_applied.get()));
            }

            if (current_style_impl.fill_id.is_set()
                && current_style_impl.fill_applied.is_set())
            {
                write_attribute("applyFill",
                    write_bool(current_style_impl.fill_applied.get()));
            }

            if (current_style_impl.font_id.is_set()
                && current_style_impl.font_applied.is_set())
            {
                write_attribute("applyFont",
                    write_bool(current_style_impl.font_applied.get()));
            }

            if (current_style_impl.border_id.is_set()
                && current_style_impl.border_applied.is_set())
            {
                write_attribute("applyBorder",
                    write_bool(current_style_impl.border_applied.get()));
            }

            if (current_style_impl.alignment_id.is_set()
                && current_style_impl.alignment_applied.is_set())
            {
                write_attribute("applyAlignment",
                    write_bool(current_style_impl.alignment_applied.get()));
            }

            if (current_style_impl.protection_id.is_set()
                && current_style_impl.protection_applied.is_set())
            {
                write_attribute("applyProtection",
                    write_bool(current_style_impl.protection_applied.get()));
            }

            if (current_style_impl.pivot_button_)
            {
                write_attribute("pivotButton", write_bool(true));
            }

            if (current_style_impl.quote_prefix_)
            {
                write_attribute("quotePrefix", write_bool(true));
            }

            if (current_style_impl.alignment_id.is_set())
            {
                const auto &current_alignment = stylesheet.alignments[current_style_impl.alignment_id.get()];

                write_start_element(xmlns, "alignment");

                if (current_alignment.vertical().is_set())
                {
                    write_attribute("vertical", current_alignment.vertical().get());
                }

                if (current_alignment.horizontal().is_set())
                {
                    write_attribute("horizontal", current_alignment.horizontal().get());
                }

                if (current_alignment.rotation().is_set())
                {
                    write_attribute("textRotation", current_alignment.rotation().get());
                }

                if (current_alignment.wrap())
                {
                    write_attribute("wrapText", write_bool(current_alignment.wrap()));
                }

                if (current_alignment.indent().is_set())
                {
                    write_attribute("indent", current_alignment.indent().get());
                }

                if (current_alignment.shrink())
                {
                    write_attribute("shrinkToFit", write_bool(current_alignment.shrink()));
                }

                write_end_element(xmlns, "alignment");
            }

            if (current_style_impl.protection_id.is_set())
            {
                const auto &current_protection = stylesheet.protections[current_style_impl.protection_id.get()];

                write_start_element(xmlns, "protection");
                write_attribute("locked", write_bool(current_protection.locked()));
                write_attribute("hidden", write_bool(current_protection.hidden()));
                write_end_element(xmlns, "protection");
            }

            write_end_element(xmlns, "xf");
        }

        write_end_element(xmlns, "cellStyleXfs");
    }

    // Format XFs

    write_start_element(xmlns, "cellXfs");
    write_attribute("count", stylesheet.format_impls.size());

    for (auto &current_format_impl : stylesheet.format_impls)
    {
        write_start_element(xmlns, "xf");

        if (current_format_impl.number_format_id.is_set())
        {
            write_attribute("numFmtId", current_format_impl.number_format_id.get());
        }

        if (current_format_impl.font_id.is_set())
        {
            write_attribute("fontId", current_format_impl.font_id.get());
        }

        if (current_format_impl.fill_id.is_set())
        {
            write_attribute("fillId", current_format_impl.fill_id.get());
        }

        if (current_format_impl.border_id.is_set())
        {
            write_attribute("borderId", current_format_impl.border_id.get());
        }

        if (current_format_impl.style.is_set())
        {
            write_attribute("xfId", stylesheet.style_index(current_format_impl.style.get()));
        }

        if (current_format_impl.number_format_id.is_set()
            && current_format_impl.number_format_applied.is_set())
        {
            write_attribute("applyNumberFormat",
                write_bool(current_format_impl.number_format_applied.get()));
        }

        if (current_format_impl.fill_id.is_set()
            && current_format_impl.fill_applied.is_set())
        {
            write_attribute("applyFill",
                write_bool(current_format_impl.fill_applied.get()));
        }

        if (current_format_impl.font_id.is_set()
            && current_format_impl.font_applied.is_set())
        {
            write_attribute("applyFont",
                write_bool(current_format_impl.font_applied.get()));
        }

        if (current_format_impl.border_id.is_set()
            && current_format_impl.border_applied.is_set())
        {
            write_attribute("applyBorder",
                write_bool(current_format_impl.border_applied.get()));
        }

        if (current_format_impl.alignment_applied.is_set())
        {
            write_attribute("applyAlignment",
                write_bool(current_format_impl.alignment_applied.get()));
        }

        if (current_format_impl.protection_applied.is_set())
        {
            write_attribute("applyProtection",
                write_bool(current_format_impl.protection_applied.get()));
        }

        if (current_format_impl.pivot_button_)
        {
            write_attribute("pivotButton", write_bool(true));
        }

        if (current_format_impl.quote_prefix_)
        {
            write_attribute("quotePrefix", write_bool(true));
        }

        if (current_format_impl.alignment_id.is_set())
        {
            const auto &current_alignment = stylesheet.alignments[current_format_impl.alignment_id.get()];

            write_start_element(xmlns, "alignment");

            if (current_alignment.horizontal().is_set())
            {
                write_attribute("horizontal", current_alignment.horizontal().get());
            }

            if (current_alignment.vertical().is_set())
            {
                write_attribute("vertical", current_alignment.vertical().get());
            }

            if (current_alignment.rotation().is_set())
            {
                write_attribute("textRotation", current_alignment.rotation().get());
            }

            if (current_alignment.wrap())
            {
                write_attribute("wrapText", write_bool(current_alignment.wrap()));
            }

            if (current_alignment.indent().is_set())
            {
                write_attribute("indent", current_alignment.indent().get());
            }

            if (current_alignment.shrink())
            {
                write_attribute("shrinkToFit", write_bool(current_alignment.shrink()));
            }

            write_end_element(xmlns, "alignment");
        }

        if (current_format_impl.protection_id.is_set())
        {
            const auto &current_protection = stylesheet.protections[current_format_impl.protection_id.get()];

            write_start_element(xmlns, "protection");
            write_attribute("locked", write_bool(current_protection.locked()));
            write_attribute("hidden", write_bool(current_protection.hidden()));
            write_end_element(xmlns, "protection");
        }

        write_end_element(xmlns, "xf");
    }

    write_end_element(xmlns, "cellXfs");

    // Styles
    if (stylesheet.style_impls.size() > 0)
    {
        write_start_element(xmlns, "cellStyles");
        write_attribute("count", stylesheet.style_impls.size());
        std::size_t style_index = 0;

        for (auto &current_style_name : stylesheet.style_names)
        {
            const auto &current_style = stylesheet.style_impls.at(current_style_name);

            write_start_element(xmlns, "cellStyle");

            write_attribute("name", current_style.name);
            write_attribute("xfId", style_index++);

            if (current_style.builtin_id.is_set())
            {
                write_attribute("builtinId", current_style.builtin_id.get());
            }

            if (current_style.hidden_style)
            {
                write_attribute("hidden", write_bool(true));
            }

			if (current_style.builtin_id.is_set() && current_style.custom_builtin)
			{
				write_attribute("customBuiltin", write_bool(current_style.custom_builtin));
			}

            write_end_element(xmlns, "cellStyle");
        }

        write_end_element(xmlns, "cellStyles");
    }

	// Conditional Formats
    write_start_element(xmlns, "dxfs");
    write_attribute("count", stylesheet.conditional_format_impls.size());

	for (auto &rule : stylesheet.conditional_format_impls)
	{
		write_start_element(xmlns, "dxf");

		if (rule.border_id.is_set())
		{
			const auto &current_border = stylesheet.borders.at(rule.border_id.get());
			write_border(current_border);
		}

		if (rule.fill_id.is_set())
		{
			const auto &current_fill = stylesheet.fills.at(rule.fill_id.get());
			write_fill(current_fill);
		}

		if (rule.font_id.is_set())
		{
			const auto &current_font = stylesheet.fonts.at(rule.font_id.get());
			write_font(current_font);
		}

		write_end_element(xmlns, "dxf");
	}

    write_end_element(xmlns, "dxfs");

    write_start_element(xmlns, "tableStyles");
    write_attribute("count", "0");
    write_attribute("defaultTableStyle", "TableStyleMedium9");
    write_attribute("defaultPivotStyle", "PivotStyleMedium7");
    write_end_element(xmlns, "tableStyles");

    if (!stylesheet.colors.empty())
    {
        write_start_element(xmlns, "colors");
        write_start_element(xmlns, "indexedColors");

        for (auto &c : stylesheet.colors)
        {
            write_start_element(xmlns, "rgbColor");
            write_attribute("rgb", c.rgb().hex_string());
            write_end_element(xmlns, "rgbColor");
        }

        write_end_element(xmlns, "indexedColors");
        write_end_element(xmlns, "colors");
    }

    auto using_extensions = stylesheet.default_slicer_style.is_set();

    if (using_extensions)
    {
        write_start_element(xmlns, "extLst");

        if (stylesheet.default_slicer_style.is_set())
        {
            write_start_element(xmlns, "ext");
            write_namespace(xmlns_x14, "x14");
            write_attribute("uri", "{EB79DEF2-80B8-43e5-95BD-54CBDDF9020C}"); // slicerStyles URI
            write_start_element(xmlns_x14, "slicerStyles");
            write_attribute("defaultSlicerStyle", stylesheet.default_slicer_style.get());
            write_end_element(xmlns_x14, "slicerStyles");
            write_end_element(xmlns, "ext");
        }

        write_end_element(xmlns, "extLst");
    }

    write_end_element(xmlns, "styleSheet");
}

void xlsx_producer::write_theme(const relationship &theme_rel)
{
    static const auto &xmlns_a = constants::ns("drawingml");
    static const auto &xmlns_thm15 = constants::ns("thm15");

    write_start_element(xmlns_a, "theme");
    write_namespace(xmlns_a, "a");
    write_attribute("name", "Office Theme");

    write_start_element(xmlns_a, "themeElements");
    write_start_element(xmlns_a, "clrScheme");
    write_attribute("name", "Office");

    struct scheme_element
    {
        std::string name;
        std::string sub_element_name;
        std::string val;
    };

    std::vector<scheme_element> scheme_elements = {
        {"dk1", "sysClr", "windowText"}, {"lt1", "sysClr", "window"}, {"dk2", "srgbClr", "44546A"},
        {"lt2", "srgbClr", "E7E6E6"}, {"accent1", "srgbClr", "5B9BD5"}, {"accent2", "srgbClr", "ED7D31"},
        {"accent3", "srgbClr", "A5A5A5"}, {"accent4", "srgbClr", "FFC000"}, {"accent5", "srgbClr", "4472C4"},
        {"accent6", "srgbClr", "70AD47"}, {"hlink", "srgbClr", "0563C1"}, {"folHlink", "srgbClr", "954F72"},
    };

    for (auto element : scheme_elements)
    {
        write_start_element(xmlns_a, element.name);
        write_start_element(xmlns_a, element.sub_element_name);
        write_attribute("val", element.val);

        if (element.name == "dk1")
        {
            write_attribute("lastClr", "000000");
        }
        else if (element.name == "lt1")
        {
            write_attribute("lastClr", "FFFFFF");
        }

        write_end_element(xmlns_a, element.sub_element_name);
        write_end_element(xmlns_a, element.name);
    }

    write_end_element(xmlns_a, "clrScheme");

    struct font_scheme
    {
        bool typeface;
        std::string script;
        std::string major;
        std::string minor;
    };

    static const auto font_schemes = new std::vector<font_scheme>{{true, "latin", "Calibri Light", "Calibri"},
        {true, "ea", "", ""}, {true, "cs", "", ""}, {false, "Jpan", "Yu Gothic Light", "Yu Gothic"},
        {false, "Hang", "\xeb\xa7\x91\xec\x9d\x80 \xea\xb3\xa0\xeb\x94\x95",
            "\xeb\xa7\x91\xec\x9d\x80 \xea\xb3\xa0\xeb\x94\x95"},
        {false, "Hans", "DengXian Light", "DengXian"},
        {false, "Hant", "\xe6\x96\xb0\xe7\xb4\xb0\xe6\x98\x8e\xe9\xab\x94",
            "\xe6\x96\xb0\xe7\xb4\xb0\xe6\x98\x8e\xe9\xab\x94"},
        {false, "Arab", "Times New Roman", "Arial"}, {false, "Hebr", "Times New Roman", "Arial"},
        {false, "Thai", "Tahoma", "Tahoma"}, {false, "Ethi", "Nyala", "Nyala"}, {false, "Beng", "Vrinda", "Vrinda"},
        {false, "Gujr", "Shruti", "Shruti"}, {false, "Khmr", "MoolBoran", "DaunPenh"},
        {false, "Knda", "Tunga", "Tunga"}, {false, "Guru", "Raavi", "Raavi"}, {false, "Cans", "Euphemia", "Euphemia"},
        {false, "Cher", "Plantagenet Cherokee", "Plantagenet Cherokee"},
        {false, "Yiii", "Microsoft Yi Baiti", "Microsoft Yi Baiti"},
        {false, "Tibt", "Microsoft Himalaya", "Microsoft Himalaya"}, {false, "Thaa", "MV Boli", "MV Boli"},
        {false, "Deva", "Mangal", "Mangal"}, {false, "Telu", "Gautami", "Gautami"}, {false, "Taml", "Latha", "Latha"},
        {false, "Syrc", "Estrangelo Edessa", "Estrangelo Edessa"}, {false, "Orya", "Kalinga", "Kalinga"},
        {false, "Mlym", "Kartika", "Kartika"}, {false, "Laoo", "DokChampa", "DokChampa"},
        {false, "Sinh", "Iskoola Pota", "Iskoola Pota"}, {false, "Mong", "Mongolian Baiti", "Mongolian Baiti"},
        {false, "Viet", "Times New Roman", "Arial"}, {false, "Uigh", "Microsoft Uighur", "Microsoft Uighur"},
        {false, "Geor", "Sylfaen", "Sylfaen"}};

    write_start_element(xmlns_a, "fontScheme");
    write_attribute("name", "Office");

    for (auto major : {true, false})
    {
        write_start_element(xmlns_a, major ? "majorFont" : "minorFont");

        for (const auto &scheme : *font_schemes)
        {
            const auto scheme_value = major ? scheme.major : scheme.minor;

            if (scheme.typeface)
            {
                write_start_element(xmlns_a, scheme.script);
                write_attribute("typeface", scheme_value);

                if (scheme_value == "Calibri Light")
                {
                    write_attribute("panose", "020F0302020204030204");
                }
                else if (scheme_value == "Calibri")
                {
                    write_attribute("panose", "020F0502020204030204");
                }

                write_end_element(xmlns_a, scheme.script);
            }
            else
            {
                write_start_element(xmlns_a, "font");
                write_attribute("script", scheme.script);
                write_attribute("typeface", scheme_value);
                write_end_element(xmlns_a, "font");
            }
        }

        write_end_element(xmlns_a, major ? "majorFont" : "minorFont");
    }

    write_end_element(xmlns_a, "fontScheme");

    write_start_element(xmlns_a, "fmtScheme");
    write_attribute("name", "Office");

    write_start_element(xmlns_a, "fillStyleLst");
    write_start_element(xmlns_a, "solidFill");
    write_start_element(xmlns_a, "schemeClr");
    write_attribute("val", "phClr");
    write_end_element(xmlns_a, "schemeClr");
    write_end_element(xmlns_a, "solidFill");

    write_start_element(xmlns_a, "gradFill");
    write_attribute("rotWithShape", "1");
    write_start_element(xmlns_a, "gsLst");

    write_start_element(xmlns_a, "gs");
    write_attribute("pos", "0");
    write_start_element(xmlns_a, "schemeClr");
    write_attribute("val", "phClr");
    write_start_element(xmlns_a, "lumMod");
    write_attribute("val", "110000");
    write_end_element(xmlns_a, "lumMod");
    write_start_element(xmlns_a, "satMod");
    write_attribute("val", "105000");
    write_end_element(xmlns_a, "satMod");
    write_start_element(xmlns_a, "tint");
    write_attribute("val", "67000");
    write_end_element(xmlns_a, "tint");
    write_end_element(xmlns_a, "schemeClr");
    write_end_element(xmlns_a, "gs");

    write_start_element(xmlns_a, "gs");
    write_attribute("pos", "50000");
    write_start_element(xmlns_a, "schemeClr");
    write_attribute("val", "phClr");
    write_start_element(xmlns_a, "lumMod");
    write_attribute("val", "105000");
    write_end_element(xmlns_a, "lumMod");
    write_start_element(xmlns_a, "satMod");
    write_attribute("val", "103000");
    write_end_element(xmlns_a, "satMod");
    write_start_element(xmlns_a, "tint");
    write_attribute("val", "73000");
    write_end_element(xmlns_a, "tint");
    write_end_element(xmlns_a, "schemeClr");
    write_end_element(xmlns_a, "gs");

    write_start_element(xmlns_a, "gs");
    write_attribute("pos", "100000");
    write_start_element(xmlns_a, "schemeClr");
    write_attribute("val", "phClr");
    write_start_element(xmlns_a, "lumMod");
    write_attribute("val", "105000");
    write_end_element(xmlns_a, "lumMod");
    write_start_element(xmlns_a, "satMod");
    write_attribute("val", "109000");
    write_end_element(xmlns_a, "satMod");
    write_start_element(xmlns_a, "tint");
    write_attribute("val", "81000");
    write_end_element(xmlns_a, "tint");
    write_end_element(xmlns_a, "schemeClr");
    write_end_element(xmlns_a, "gs");

    write_end_element(xmlns_a, "gsLst");

    write_start_element(xmlns_a, "lin");
    write_attribute("ang", "5400000");
    write_attribute("scaled", "0");
    write_end_element(xmlns_a, "lin");

    write_end_element(xmlns_a, "gradFill");

    write_start_element(xmlns_a, "gradFill");
    write_attribute("rotWithShape", "1");
    write_start_element(xmlns_a, "gsLst");

    write_start_element(xmlns_a, "gs");
    write_attribute("pos", "0");
    write_start_element(xmlns_a, "schemeClr");
    write_attribute("val", "phClr");
    write_start_element(xmlns_a, "satMod");
    write_attribute("val", "103000");
    write_end_element(xmlns_a, "satMod");
    write_start_element(xmlns_a, "lumMod");
    write_attribute("val", "102000");
    write_end_element(xmlns_a, "lumMod");
    write_start_element(xmlns_a, "tint");
    write_attribute("val", "94000");
    write_end_element(xmlns_a, "tint");
    write_end_element(xmlns_a, "schemeClr");
    write_end_element(xmlns_a, "gs");

    write_start_element(xmlns_a, "gs");
    write_attribute("pos", "50000");
    write_start_element(xmlns_a, "schemeClr");
    write_attribute("val", "phClr");
    write_start_element(xmlns_a, "satMod");
    write_attribute("val", "110000");
    write_end_element(xmlns_a, "satMod");
    write_start_element(xmlns_a, "lumMod");
    write_attribute("val", "100000");
    write_end_element(xmlns_a, "lumMod");
    write_start_element(xmlns_a, "shade");
    write_attribute("val", "100000");
    write_end_element(xmlns_a, "shade");
    write_end_element(xmlns_a, "schemeClr");
    write_end_element(xmlns_a, "gs");

    write_start_element(xmlns_a, "gs");
    write_attribute("pos", "100000");
    write_start_element(xmlns_a, "schemeClr");
    write_attribute("val", "phClr");
    write_start_element(xmlns_a, "lumMod");
    write_attribute("val", "99000");
    write_end_element(xmlns_a, "lumMod");
    write_start_element(xmlns_a, "satMod");
    write_attribute("val", "120000");
    write_end_element(xmlns_a, "satMod");
    write_start_element(xmlns_a, "shade");
    write_attribute("val", "78000");
    write_end_element(xmlns_a, "shade");
    write_end_element(xmlns_a, "schemeClr");
    write_end_element(xmlns_a, "gs");

    write_end_element(xmlns_a, "gsLst");

    write_start_element(xmlns_a, "lin");
    write_attribute("ang", "5400000");
    write_attribute("scaled", "0");
    write_end_element(xmlns_a, "lin");

    write_end_element(xmlns_a, "gradFill");
    write_end_element(xmlns_a, "fillStyleLst");

    write_start_element(xmlns_a, "lnStyleLst");

    write_start_element(xmlns_a, "ln");
    write_attribute("w", "6350");
    write_attribute("cap", "flat");
    write_attribute("cmpd", "sng");
    write_attribute("algn", "ctr");
    write_start_element(xmlns_a, "solidFill");
    write_start_element(xmlns_a, "schemeClr");
    write_attribute("val", "phClr");
    write_end_element(xmlns_a, "schemeClr");
    write_end_element(xmlns_a, "solidFill");
    write_start_element(xmlns_a, "prstDash");
    write_attribute("val", "solid");
    write_end_element(xmlns_a, "prstDash");
    write_start_element(xmlns_a, "miter");
    write_attribute("lim", "800000");
    write_end_element(xmlns_a, "miter");
    write_end_element(xmlns_a, "ln");

    write_start_element(xmlns_a, "ln");
    write_attribute("w", "12700");
    write_attribute("cap", "flat");
    write_attribute("cmpd", "sng");
    write_attribute("algn", "ctr");
    write_start_element(xmlns_a, "solidFill");
    write_start_element(xmlns_a, "schemeClr");
    write_attribute("val", "phClr");
    write_end_element(xmlns_a, "schemeClr");
    write_end_element(xmlns_a, "solidFill");
    write_start_element(xmlns_a, "prstDash");
    write_attribute("val", "solid");
    write_end_element(xmlns_a, "prstDash");
    write_start_element(xmlns_a, "miter");
    write_attribute("lim", "800000");
    write_end_element(xmlns_a, "miter");
    write_end_element(xmlns_a, "ln");

    write_start_element(xmlns_a, "ln");
    write_attribute("w", "19050");
    write_attribute("cap", "flat");
    write_attribute("cmpd", "sng");
    write_attribute("algn", "ctr");
    write_start_element(xmlns_a, "solidFill");
    write_start_element(xmlns_a, "schemeClr");
    write_attribute("val", "phClr");
    write_end_element(xmlns_a, "schemeClr");
    write_end_element(xmlns_a, "solidFill");
    write_start_element(xmlns_a, "prstDash");
    write_attribute("val", "solid");
    write_end_element(xmlns_a, "prstDash");
    write_start_element(xmlns_a, "miter");
    write_attribute("lim", "800000");
    write_end_element(xmlns_a, "miter");
    write_end_element(xmlns_a, "ln");

    write_end_element(xmlns_a, "lnStyleLst");

    write_start_element(xmlns_a, "effectStyleLst");

    write_start_element(xmlns_a, "effectStyle");
    write_element(xmlns_a, "effectLst", "");
    write_end_element(xmlns_a, "effectStyle");

    write_start_element(xmlns_a, "effectStyle");
    write_element(xmlns_a, "effectLst", "");
    write_end_element(xmlns_a, "effectStyle");

    write_start_element(xmlns_a, "effectStyle");
    write_start_element(xmlns_a, "effectLst");
    write_start_element(xmlns_a, "outerShdw");
    write_attribute("blurRad", "57150");
    write_attribute("dist", "19050");
    write_attribute("dir", "5400000");
    write_attribute("algn", "ctr");
    write_attribute("rotWithShape", "0");
    write_start_element(xmlns_a, "srgbClr");
    write_attribute("val", "000000");
    write_start_element(xmlns_a, "alpha");
    write_attribute("val", "63000");
    write_end_element(xmlns_a, "alpha");
    write_end_element(xmlns_a, "srgbClr");
    write_end_element(xmlns_a, "outerShdw");
    write_end_element(xmlns_a, "effectLst");
    write_end_element(xmlns_a, "effectStyle");

    write_end_element(xmlns_a, "effectStyleLst");

    write_start_element(xmlns_a, "bgFillStyleLst");

    write_start_element(xmlns_a, "solidFill");
    write_start_element(xmlns_a, "schemeClr");
    write_attribute("val", "phClr");
    write_end_element(xmlns_a, "schemeClr");
    write_end_element(xmlns_a, "solidFill");

    write_start_element(xmlns_a, "solidFill");
    write_start_element(xmlns_a, "schemeClr");
    write_attribute("val", "phClr");
    write_start_element(xmlns_a, "tint");
    write_attribute("val", "95000");
    write_end_element(xmlns_a, "tint");
    write_start_element(xmlns_a, "satMod");
    write_attribute("val", "170000");
    write_end_element(xmlns_a, "satMod");
    write_end_element(xmlns_a, "schemeClr");
    write_end_element(xmlns_a, "solidFill");

    write_start_element(xmlns_a, "gradFill");
    write_attribute("rotWithShape", "1");
    write_start_element(xmlns_a, "gsLst");

    write_start_element(xmlns_a, "gs");
    write_attribute("pos", "0");
    write_start_element(xmlns_a, "schemeClr");
    write_attribute("val", "phClr");
    write_start_element(xmlns_a, "tint");
    write_attribute("val", "93000");
    write_end_element(xmlns_a, "tint");
    write_start_element(xmlns_a, "satMod");
    write_attribute("val", "150000");
    write_end_element(xmlns_a, "satMod");
    write_start_element(xmlns_a, "shade");
    write_attribute("val", "98000");
    write_end_element(xmlns_a, "shade");
    write_start_element(xmlns_a, "lumMod");
    write_attribute("val", "102000");
    write_end_element(xmlns_a, "lumMod");
    write_end_element(xmlns_a, "schemeClr");
    write_end_element(xmlns_a, "gs");

    write_start_element(xmlns_a, "gs");
    write_attribute("pos", "50000");
    write_start_element(xmlns_a, "schemeClr");
    write_attribute("val", "phClr");
    write_start_element(xmlns_a, "tint");
    write_attribute("val", "98000");
    write_end_element(xmlns_a, "tint");
    write_start_element(xmlns_a, "satMod");
    write_attribute("val", "130000");
    write_end_element(xmlns_a, "satMod");
    write_start_element(xmlns_a, "shade");
    write_attribute("val", "90000");
    write_end_element(xmlns_a, "shade");
    write_start_element(xmlns_a, "lumMod");
    write_attribute("val", "103000");
    write_end_element(xmlns_a, "lumMod");
    write_end_element(xmlns_a, "schemeClr");
    write_end_element(xmlns_a, "gs");

    write_start_element(xmlns_a, "gs");
    write_attribute("pos", "100000");
    write_start_element(xmlns_a, "schemeClr");
    write_attribute("val", "phClr");
    write_start_element(xmlns_a, "shade");
    write_attribute("val", "63000");
    write_end_element(xmlns_a, "shade");
    write_start_element(xmlns_a, "satMod");
    write_attribute("val", "120000");
    write_end_element(xmlns_a, "satMod");
    write_end_element(xmlns_a, "schemeClr");
    write_end_element(xmlns_a, "gs");

    write_end_element(xmlns_a, "gsLst");

    write_start_element(xmlns_a, "lin");
    write_attribute("ang", "5400000");
    write_attribute("scaled", "0");
    write_end_element(xmlns_a, "lin");

    write_end_element(xmlns_a, "gradFill");

    write_end_element(xmlns_a, "bgFillStyleLst");
    write_end_element(xmlns_a, "fmtScheme");
    write_end_element(xmlns_a, "themeElements");

    write_element(xmlns_a, "objectDefaults", "");
    write_element(xmlns_a, "extraClrSchemeLst", "");

    write_start_element(xmlns_a, "extLst");
    write_start_element(xmlns_a, "ext");
    write_attribute("uri", "{05A4C25C-085E-4340-85A3-A5531E510DB2}");
    write_start_element(xmlns_thm15, "themeFamily");
    write_namespace(xmlns_thm15, "thm15");
    write_attribute("name", "Office Theme");
    write_attribute("id", "{62F939B6-93AF-4DB8-9C6B-D6C7DFDC589F}");
    write_attribute("vid", "{4A3C46E8-61CC-4603-A589-7422A47A8E4A}");
    write_end_element(xmlns_thm15, "themeFamily");
    write_end_element(xmlns_a, "ext");
    write_end_element(xmlns_a, "extLst");

    write_end_element(xmlns_a, "theme");

    const auto workbook_rel = source_.manifest().relationship(path("/"), relationship_type::office_document);
    const auto theme_part = source_.manifest().canonicalize({workbook_rel, theme_rel});
    const auto theme_rels = source_.manifest().relationships(theme_part);

    if (!theme_rels.empty())
    {
        write_relationships(theme_rels, theme_part);

        for (auto rel : theme_rels)
        {
            if (rel.type() == relationship_type::image)
            {
                const auto image_path = source_.manifest().canonicalize({workbook_rel, theme_rel, rel});
                write_image(image_path);
            }
        }
    }
}

void xlsx_producer::write_volatile_dependencies(const relationship & /*rel*/)
{
    write_start_element(constants::ns("spreadsheetml"), "volTypes");
    write_end_element(constants::ns("spreadsheetml"), "volTypes");
}

void xlsx_producer::write_worksheet(const relationship &rel)
{
    static const auto &xmlns = constants::ns("spreadsheetml");
    static const auto &xmlns_r = constants::ns("r");
    static const auto &xmlns_mc = constants::ns("mc");
    static const auto &xmlns_x14ac = constants::ns("x14ac");

    auto worksheet_part = rel.source().path().parent().append(rel.target().path());
    auto worksheet_rels = source_.manifest().relationships(worksheet_part);

    auto title = std::find_if(source_.d_->sheet_title_rel_id_map_.begin(), source_.d_->sheet_title_rel_id_map_.end(),
        [&](const std::pair<std::string, std::string> &p) {
            return p.second == rel.id();
        })->first;

    auto ws = source_.sheet_by_title(title);

    write_start_element(xmlns, "worksheet");
    write_namespace(xmlns, "");
    write_namespace(xmlns_r, "r");

    auto using_namespace = [&ws](const std::string &ns)
    {
        if (ns == "x14ac")
        {
            if (ws.format_properties().dy_descent.is_set())
            {
                return true;
            }

<<<<<<< HEAD
            auto lowest_row  = ws.lowest_row(); 
            auto highest_row = ws.highest_row();

            for (auto row = lowest_row ; row <= highest_row; ++row)
=======
            auto highest = ws.highest_row();
            for (auto row = ws.lowest_row(); row <= highest; ++row)
>>>>>>> 10c5781e
            {
                if (ws.has_row_properties(row) && ws.row_properties(row).dy_descent.is_set())
                {
                    return true;
                }
            }
        }

        return false;
    };

    if (using_namespace("x14ac"))
    {
        write_namespace(xmlns_mc, "mc");
        write_namespace(xmlns_x14ac, "x14ac");
        write_attribute(xml::qname(xmlns_mc, "Ignorable"), "x14ac");
    }

    if (ws.d_->sheet_properties_.is_set())
    {
        write_start_element(xmlns, "sheetPr");
        auto &props = ws.d_->sheet_properties_.get();
        if (props.sync_horizontal.is_set())
        {
            write_attribute("syncHorizontal", props.sync_horizontal.get());
        }
        if (props.sync_vertical.is_set())
        {
            write_attribute("syncVertical", props.sync_vertical.get());
        }
        if (props.sync_ref.is_set())
        {
            write_attribute("syncRef", props.sync_ref.get().to_string());
        }
        if (props.transition_evaluation.is_set())
        {
            write_attribute("transitionEvaluation", props.transition_evaluation.get());
        }
        if (props.transition_entry.is_set())
        {
            write_attribute("transitionEntry", props.transition_entry.get());
        }
        if (props.published.is_set())
        {
            write_attribute("published", props.published.get());
        }
        if (props.code_name.is_set())
        {
            write_attribute("codeName", props.code_name.get());
        }
        if (props.filter_mode.is_set())
        {
            write_attribute("filterMode", props.filter_mode.get());
        }
        if (props.enable_format_condition_calculation.is_set())
        {
            write_attribute("enableFormatConditionsCalculation", props.enable_format_condition_calculation.get());
        }

        write_start_element(xmlns, "outlinePr");
        write_attribute("summaryBelow", "1");
        write_attribute("summaryRight", "1");
        write_end_element(xmlns, "outlinePr");

        write_start_element(xmlns, "pageSetUpPr");
        write_attribute("fitToPage", write_bool(ws.page_setup().fit_to_page()));
        write_end_element(xmlns, "pageSetUpPr");

        write_end_element(xmlns, "sheetPr");
    }

    write_start_element(xmlns, "dimension");
    const auto dimension = ws.calculate_dimension();
    write_attribute("ref", dimension.is_single_cell()
        ? dimension.top_left().to_string()
        : dimension.to_string());
    write_end_element(xmlns, "dimension");

    if (ws.has_view())
    {
        write_start_element(xmlns, "sheetViews");
        write_start_element(xmlns, "sheetView");

        const auto wb_view = source_.view();
        const auto view = ws.view();

        if ((wb_view.active_tab.is_set() && (ws.id() - 1) == wb_view.active_tab.get())
            || (!wb_view.active_tab.is_set() && ws.id() == 1))
        {
            write_attribute("tabSelected", write_bool(true));
        }

        if (view.type() != sheet_view_type::normal)
        {
            write_attribute("view", view.type() == sheet_view_type::page_break_preview
                ? "pageBreakPreview" : "pageLayout");
        }
        if (view.has_top_left_cell())
        {
            write_attribute("topLeftCell", view.top_left_cell().to_string());
        }

        write_attribute("workbookViewId", view.id());

        if (view.has_pane())
        {
            const auto &current_pane = view.pane();
            write_start_element(xmlns, "pane"); // CT_Pane

            if (current_pane.top_left_cell.is_set())
            {
                write_attribute("topLeftCell", current_pane.top_left_cell.get().to_string());
            }

            write_attribute("xSplit", current_pane.x_split.index);
            write_attribute("ySplit", current_pane.y_split);

            if (current_pane.active_pane != pane_corner::top_left)
            {
                write_attribute("activePane", current_pane.active_pane);
            }

            if (current_pane.state != pane_state::split)
            {
                write_attribute("state", current_pane.state);
            }

            write_end_element(xmlns, "pane");
        }

        for (const auto &current_selection : view.selections())
        {
            write_start_element(xmlns, "selection"); // CT_Selection

            if (current_selection.has_active_cell())
            {
                write_attribute("activeCell", current_selection.active_cell().to_string());
            }

            if (current_selection.has_sqref())
            {
                const auto sqref = current_selection.sqref();
                write_attribute("sqref", sqref.is_single_cell()
                    ? sqref.top_left().to_string()
                    : sqref.to_string());
            }

            if (current_selection.pane() != pane_corner::top_left)
            {
                write_attribute("pane", current_selection.pane());
            }

            write_end_element(xmlns, "selection");
        }

        write_end_element(xmlns, "sheetView");
        write_end_element(xmlns, "sheetViews");
    }

    write_start_element(xmlns, "sheetFormatPr");
    const auto &format_properties = ws.d_->format_properties_;

    if (format_properties.base_col_width.is_set())
    {
        write_attribute("baseColWidth",
            format_properties.base_col_width.get());
    }
    if (format_properties.default_column_width.is_set())
    {
        write_attribute("defaultColWidth",
            format_properties.default_column_width.get());
    }

    write_attribute("defaultRowHeight",
            format_properties.default_row_height);

    if (format_properties.dy_descent.is_set())
    {
        write_attribute(xml::qname(xmlns_x14ac, "dyDescent"),
            format_properties.dy_descent.get());
    }

    write_end_element(xmlns, "sheetFormatPr");

    bool has_column_properties = false;
    const auto first_column = ws.lowest_column_or_props();
    const auto last_column = ws.highest_column_or_props();

    for (auto column = first_column; column <= last_column; column++)
    {
        if (!ws.has_column_properties(column)) continue;

	    if(!has_column_properties)
        {
            write_start_element(xmlns, "cols");
            has_column_properties = true;
        }

        const auto &props = ws.column_properties(column);

        write_start_element(xmlns, "col");
        write_attribute("min", column.index);
        write_attribute("max", column.index);

        if (props.width.is_set())
        {
            double width = (props.width.get() * 7 + 5) / 7;
            write_attribute("width", serialize_number_to_string(width));
        }

        if (props.best_fit)
        {
            write_attribute("bestFit", write_bool(true));
        }

        if (props.style.is_set())
        {
            write_attribute("style", props.style.get());
        }

        if (props.hidden)
        {
            write_attribute("hidden", write_bool(true));
        }

        if (props.custom_width)
        {
            write_attribute("customWidth", write_bool(true));
        }

        write_end_element(xmlns, "col");
    }

    if (has_column_properties)
    {
        write_end_element(xmlns, "cols");
    }

    std::vector<std::pair<std::string, hyperlink>> hyperlinks;
    std::vector<cell_reference> cells_with_comments;

    write_start_element(xmlns, "sheetData");
    auto first_row = ws.lowest_row_or_props();
    auto last_row = ws.highest_row_or_props();
    auto first_block_column = constants::max_column();
    auto last_block_column = constants::min_column();

    for (auto row = first_row; row <= last_row; ++row)
    {
        bool any_non_null = false;
        auto first_check_row = row;
        auto last_check_row = row;
        auto first_row_in_block = row == first_row || row % 16 == 1;

        // See note for CT_Row, span attribute about block optimization
        if (first_row_in_block)
        {
            first_check_row = row;
            // round up to the next multiple of 16
            last_check_row = ((row / 16) + 1) * 16;
        }

        for (auto check_row = first_check_row; check_row <= last_check_row; ++check_row)
        {
            for (auto column = dimension.top_left().column(); column <= dimension.bottom_right().column(); ++column)
            {
                if (!ws.has_cell(cell_reference(column, row))) continue;
                auto cell = ws.cell(cell_reference(column, row));
                if (cell.garbage_collectible()) continue;

                first_block_column = std::min(first_block_column, cell.column());
                last_block_column = std::max(last_block_column, cell.column());

                if (row == check_row)
                {
                    any_non_null = true;
                }
            }
        }

        if (!any_non_null && !ws.has_row_properties(row)) continue;

        write_start_element(xmlns, "row");
        write_attribute("r", row);

        auto span_string = std::to_string(first_block_column.index) + ":"
            + std::to_string(last_block_column.index);
        write_attribute("spans", span_string);

        if (ws.has_row_properties(row))
        {
            const auto &props = ws.row_properties(row);

            if (props.style.is_set())
            {
                write_attribute("s", props.style.get());
            }
            if (props.custom_format.is_set())
            {
                write_attribute("customFormat", write_bool(props.custom_format.get()));
            }

            if (props.height.is_set())
            {
                auto height = props.height.get();
                write_attribute("ht", serialize_number_to_string(height));
            }

            if (props.hidden)
            {
                write_attribute("hidden", write_bool(true));
            }

            if (props.custom_height)
            {
                write_attribute("customHeight", write_bool(true));
            }

            if (props.dy_descent.is_set())
            {
                write_attribute(xml::qname(xmlns_x14ac, "dyDescent"), props.dy_descent.get());
            }
        }

        if (any_non_null)
        {
            for (auto column = dimension.top_left().column(); column <= dimension.bottom_right().column(); ++column)
            {
                if (!ws.has_cell(cell_reference(column, row))) continue;

                auto cell = ws.cell(cell_reference(column, row));

                if (cell.garbage_collectible()) continue;

                // record data about the cell needed later

                if (cell.has_comment())
                {
                    cells_with_comments.push_back(cell.reference());
                }

                if (cell.has_hyperlink())
                {
                    hyperlinks.push_back(std::make_pair(cell.reference().to_string(), cell.hyperlink()));
                }

                write_start_element(xmlns, "c");

                // begin cell attributes

                write_attribute("r", cell.reference().to_string());

                if (cell.has_format())
                {
                    write_attribute("s", cell.format().d_->id);
                }

                switch (cell.data_type())
                {
                case cell::type::empty:
                    break;

                case cell::type::boolean:
                    write_attribute("t", "b");
                    break;

                case cell::type::date:
                    write_attribute("t", "d");
                    break;

                case cell::type::error:
                    write_attribute("t", "e");
                    break;

                case cell::type::inline_string:
                    write_attribute("t", "inlineStr");
                    break;

                case cell::type::number: // default, don't write it
                    //write_attribute("t", "n");
                    break;

                case cell::type::shared_string:
                    write_attribute("t", "s");
                    break;

                case cell::type::formula_string:
                    write_attribute("t", "str");
                    break;
                }

                //write_attribute("cm", "");
                //write_attribute("vm", "");
                //write_attribute("ph", "");

                // begin child elements

                if (cell.has_formula())
                {
                    write_element(xmlns, "f", cell.formula());
                }

                switch (cell.data_type())
                {
                case cell::type::empty:
                    break;

                case cell::type::boolean:
                    write_element(xmlns, "v", write_bool(cell.value<bool>()));
                    break;

                case cell::type::date:
                    write_element(xmlns, "v", cell.value<std::string>());
                    break;

                case cell::type::error:
                    write_element(xmlns, "v", cell.value<std::string>());
                    break;

                case cell::type::inline_string:
                    write_start_element(xmlns, "is");
                    // TODO: make a write_rich_text method and use that here
                    write_element(xmlns, "t", cell.value<std::string>());
                    write_end_element(xmlns, "is");
                    break;

                case cell::type::number:
                    write_start_element(xmlns, "v");
                    write_characters(serialize_number_to_string(cell.value<double>()));
                    write_end_element(xmlns, "v");
                    break;

                case cell::type::shared_string:
                    write_element(xmlns, "v", static_cast<std::size_t>(cell.d_->value_numeric_));
                    break;

                case cell::type::formula_string:
                    write_element(xmlns, "v", cell.value<std::string>());
                    break;
                }

                write_end_element(xmlns, "c");
            }
        }

        write_end_element(xmlns, "row");
    }

    write_end_element(xmlns, "sheetData");

    if (ws.has_auto_filter())
    {
        write_start_element(xmlns, "autoFilter");
        write_attribute("ref", ws.auto_filter().to_string());
        write_end_element(xmlns, "autoFilter");
    }

    if (!ws.merged_ranges().empty())
    {
        write_start_element(xmlns, "mergeCells");
        write_attribute("count", ws.merged_ranges().size());

        for (auto merged_range : ws.merged_ranges())
        {
            write_start_element(xmlns, "mergeCell");
            write_attribute("ref", merged_range.to_string());
            write_end_element(xmlns, "mergeCell");
        }

        write_end_element(xmlns, "mergeCells");
    }

	if (source_.impl().stylesheet_.is_set())
	{
		const auto &stylesheet = source_.impl().stylesheet_.get();
		const auto &cf_impls = stylesheet.conditional_format_impls;

		std::unordered_map<std::string, std::vector<const conditional_format_impl *>> range_map;

		for (auto &cf : cf_impls)
		{
			if (cf.target_sheet != ws.d_) continue;

			if (range_map.find(cf.target_range.to_string()) == range_map.end())
			{
				range_map[cf.target_range.to_string()] = {};
			}

			range_map[cf.target_range.to_string()].push_back(&cf);
		}

		for (const auto &range_rules_pair : range_map)
		{
			write_start_element(xmlns, "conditionalFormatting");
			write_attribute("sqref", range_rules_pair.first);

			std::size_t i = 1;

			for (auto rule : range_rules_pair.second)
			{
				write_start_element(xmlns, "cfRule");
				write_attribute("type", "containsText");
				write_attribute("operator", "containsText");
				write_attribute("dxfId", rule->differential_format_id);
				write_attribute("priority", i++);
				write_attribute("text", rule->when.text_comparand_);
				//TODO: what does this formula mean and why is it necessary?
				write_element(xmlns, "formula", "NOT(ISERROR(SEARCH(\"" + rule->when.text_comparand_ + "\",A1)))");
				write_end_element(xmlns, "cfRule");
			}

			write_end_element(xmlns, "conditionalFormatting");
		}
	}

    if (!hyperlinks.empty())
    {
        write_start_element(xmlns, "hyperlinks");

        for (const auto &hyperlink : hyperlinks)
        {
            write_start_element(xmlns, "hyperlink");
            write_attribute("ref", hyperlink.first);
            if (hyperlink.second.external())
            {
                write_attribute(xml::qname(xmlns_r, "id"),
                    hyperlink.second.relationship().id());
            }
            else
            {
                write_attribute("location", hyperlink.second.target_range());
                write_attribute("display", hyperlink.second.display());
            }
            write_end_element(xmlns, "hyperlink");
        }

        write_end_element(xmlns, "hyperlinks");
    }

    if (ws.d_->print_options_.is_set())
    {
        auto &opts = ws.d_->print_options_.get();
        write_start_element(xmlns, "printOptions");
        if (opts.print_grid_lines.is_set())
        {
            write_attribute("gridLines", write_bool(opts.print_grid_lines.get()));
        }
        if (opts.grid_lines_set.is_set())
        {
            write_attribute("gridLineSet", write_bool(opts.grid_lines_set.get()));
        }
        if (opts.print_headings.is_set())
        {
            write_attribute("headings", write_bool(opts.print_headings.get()));
        }
        if (opts.horizontal_centered.is_set())
        {
            write_attribute("horizontalCentered", write_bool(opts.horizontal_centered.get()));
        }
        if (opts.vertical_centered.is_set())
        {
            write_attribute("verticalCentered", write_bool(opts.vertical_centered.get()));
        }
        write_end_element(xmlns, "printOptions");
    }

    if (ws.has_phonetic_properties())
    {
        write_start_element(xmlns, phonetic_pr::Serialised_ID());
        const auto &ph_props = ws.phonetic_properties();
        write_attribute("fontId", ph_props.font_id());
        if (ph_props.has_type())
        {
            write_attribute("type", phonetic_pr::type_as_string(ph_props.type()));
        }
        if (ph_props.has_alignment())
        {
            write_attribute("alignment", phonetic_pr::alignment_as_string(ph_props.alignment()));
        }
        write_end_element(xmlns, phonetic_pr::Serialised_ID());
    }

    if (ws.has_page_margins())
    {
        write_start_element(xmlns, "pageMargins");

        // TODO: there must be a better way to do this
        auto remove_trailing_zeros = [](const std::string &n) -> std::string {
            auto decimal = n.find('.');

            if (decimal == std::string::npos) return n;

            auto index = n.size() - 1;

            while (index >= decimal && n[index] == '0')
            {
                index--;
            }

            if (index == decimal)
            {
                return n.substr(0, decimal);
            }

            return n.substr(0, index + 1);
        };

        write_attribute("left", remove_trailing_zeros(std::to_string(ws.page_margins().left())));
        write_attribute("right", remove_trailing_zeros(std::to_string(ws.page_margins().right())));
        write_attribute("top", remove_trailing_zeros(std::to_string(ws.page_margins().top())));
        write_attribute("bottom", remove_trailing_zeros(std::to_string(ws.page_margins().bottom())));
        write_attribute("header", remove_trailing_zeros(std::to_string(ws.page_margins().header())));
        write_attribute("footer", remove_trailing_zeros(std::to_string(ws.page_margins().footer())));

        write_end_element(xmlns, "pageMargins");
    }

    if (ws.has_page_setup())
    {
        write_start_element(xmlns, "pageSetup");
        if (ws.page_setup().orientation_.is_set())
        {
            write_attribute("orientation", ws.page_setup().orientation_.get());
        }
        if (ws.page_setup().horizontal_dpi_.is_set())
        {
            write_attribute("horizontalDpi", ws.page_setup().horizontal_dpi_.get());
        }
        if (ws.page_setup().vertical_dpi_.is_set())
        {
            write_attribute("verticalDpi", ws.page_setup().vertical_dpi_.get());
        }
        /*write_attribute("paperSize", static_cast<std::size_t>(ws.page_setup().paper_size()));
        write_attribute("fitToHeight", write_bool(ws.page_setup().fit_to_height()));
        write_attribute("fitToWidth", write_bool(ws.page_setup().fit_to_width()));*/
        write_end_element(xmlns, "pageSetup");
    }

    if (ws.has_header_footer())
    {
        const auto hf = ws.header_footer();

        write_start_element(xmlns, "headerFooter");

        auto odd_header = std::string();
        auto odd_footer = std::string();
        auto even_header = std::string();
        auto even_footer = std::string();
        auto first_header = std::string();
        auto first_footer = std::string();

        const auto locations =
        {
            header_footer::location::left,
            header_footer::location::center,
            header_footer::location::right
        };

        using xlnt::detail::encode_header_footer;

        for (auto location : locations)
        {
            if (hf.different_odd_even())
            {
                if (hf.has_odd_even_header(location))
                {
                    odd_header.append(encode_header_footer(hf.odd_header(location), location));
                    even_header.append(encode_header_footer(hf.even_header(location), location));
                }

                if (hf.has_odd_even_footer(location))
                {
                    odd_footer.append(encode_header_footer(hf.odd_footer(location), location));
                    even_footer.append(encode_header_footer(hf.even_footer(location), location));
                }
            }
            else
            {
                if (hf.has_header(location))
                {
                    odd_header.append(encode_header_footer(hf.header(location), location));
                }

                if (hf.has_footer(location))
                {
                    odd_footer.append(encode_header_footer(hf.footer(location), location));
                }
            }

            if (hf.different_first())
            {
                if (hf.has_first_page_header(location))
                {
                    first_header.append(encode_header_footer(hf.first_page_header(location), location));
                }

                if (hf.has_first_page_footer(location))
                {
                    first_footer.append(encode_header_footer(hf.first_page_footer(location), location));
                }
            }
        }

        if (!odd_header.empty())
        {
            write_element(xmlns, "oddHeader", odd_header);
        }

        if (!odd_footer.empty())
        {
            write_element(xmlns, "oddFooter", odd_footer);
        }

        if (!even_header.empty())
        {
            write_element(xmlns, "evenHeader", even_header);
        }

        if (!even_footer.empty())
        {
            write_element(xmlns, "evenFooter", even_footer);
        }

        if (!first_header.empty())
        {
            write_element(xmlns, "firstHeader", first_header);
        }

        if (!first_footer.empty())
        {
            write_element(xmlns, "firstFooter", first_footer);
        }

        write_end_element(xmlns, "headerFooter");
    }

    if (!ws.page_break_rows().empty())
    {
        write_start_element(xmlns, "rowBreaks");

        write_attribute("count", ws.page_break_rows().size());
        write_attribute("manualBreakCount", ws.page_break_rows().size());

        for (auto break_id : ws.page_break_rows())
        {
            write_start_element(xmlns, "brk");
            write_attribute("id", break_id);
            write_attribute("max", 16383);
            write_attribute("man", 1);
            write_end_element(xmlns, "brk");
        }

        write_end_element(xmlns, "rowBreaks");
    }

    if (!ws.page_break_columns().empty())
    {
        write_start_element(xmlns, "colBreaks");

        write_attribute("count", ws.page_break_columns().size());
        write_attribute("manualBreakCount", ws.page_break_columns().size());

        for (auto break_id : ws.page_break_columns())
        {
            write_start_element(xmlns, "brk");
            write_attribute("id", break_id.index);
            write_attribute("max", 1048575);
            write_attribute("man", 1);
            write_end_element(xmlns, "brk");
        }

        write_end_element(xmlns, "colBreaks");
    }

    if (!worksheet_rels.empty())
    {
        for (const auto &child_rel : worksheet_rels)
        {
            if (child_rel.type() == xlnt::relationship_type::vml_drawing)
            {
                write_start_element(xmlns, "legacyDrawing");
                write_attribute(xml::qname(xmlns_r, "id"), child_rel.id());
                write_end_element(xmlns, "legacyDrawing");

                // todo: there's only one of these per sheet, right?
                break;
            }
        }
    }

    if (ws.d_->extension_list_.is_set())
    {
        ws.d_->extension_list_.get().serialize(*current_part_serializer_, xmlns);
    }

    write_end_element(xmlns, "worksheet");

    if (!worksheet_rels.empty())
    {
        write_relationships(worksheet_rels, worksheet_part);

        for (const auto &child_rel : worksheet_rels)
        {
            if (child_rel.target_mode() == target_mode::external) continue;

            // todo: this is ugly
            path archive_path(worksheet_part.parent().append(child_rel.target().path()));
            auto split_part_path = archive_path.split();
            auto part_path_iter = split_part_path.begin();

            while (part_path_iter != split_part_path.end())
            {
                if (*part_path_iter == "..")
                {
                    part_path_iter = split_part_path.erase(part_path_iter - 1, part_path_iter + 1);
                    continue;
                }

                ++part_path_iter;
            }

            archive_path = std::accumulate(split_part_path.begin(), split_part_path.end(), path(""),
                [](const path &a, const std::string &b) { return a.append(b); });

            begin_part(archive_path);

            if (child_rel.type() == relationship_type::comments)
            {
                write_comments(child_rel, ws, cells_with_comments);
            }
            else if (child_rel.type() == relationship_type::vml_drawing)
            {
                write_vml_drawings(child_rel, ws, cells_with_comments);
            }
        }
    }
}

// Sheet Relationship Target Parts

void xlsx_producer::write_comments(const relationship & /*rel*/, worksheet ws, const std::vector<cell_reference> &cells)
{
    static const auto &xmlns = constants::ns("spreadsheetml");

    write_start_element(xmlns, "comments");
    write_namespace(xmlns, "");

    if (!cells.empty())
    {
        std::unordered_map<std::string, std::size_t> authors;

        for (auto cell_ref : cells)
        {
            auto cell = ws.cell(cell_ref);
            auto author = cell.comment().author();

            if (authors.find(author) == authors.end())
            {
                auto author_index = authors.size();
                authors[author] = author_index;
            }
        }

        write_start_element(xmlns, "authors");

        for (const auto &author : authors)
        {
            write_start_element(xmlns, "author");
            write_characters(author.first);
            write_end_element(xmlns, "author");
        }

        write_end_element(xmlns, "authors");
        write_start_element(xmlns, "commentList");

        for (const auto &cell_ref : cells)
        {
            write_start_element(xmlns, "comment");

            auto cell = ws.cell(cell_ref);
            auto cell_comment = cell.comment();

            write_attribute("ref", cell_ref.to_string());
            auto author_id = authors.at(cell_comment.author());
            write_attribute("authorId", author_id);
            write_start_element(xmlns, "text");

            for (const auto &run : cell_comment.text().runs())
            {
                write_start_element(xmlns, "r");

                if (run.second.is_set())
                {
                    write_start_element(xmlns, "rPr");

                    if (run.second.get().bold())
                    {
                        write_start_element(xmlns, "b");
                        write_end_element(xmlns, "b");
                    }

                    if (run.second.get().has_size())
                    {
                        write_start_element(xmlns, "sz");
                        write_attribute("val", run.second.get().size());
                        write_end_element(xmlns, "sz");
                    }

                    if (run.second.get().has_color())
                    {
                        write_start_element(xmlns, "color");
                        write_color(run.second.get().color());
                        write_end_element(xmlns, "color");
                    }

                    if (run.second.get().has_name())
                    {
                        write_start_element(xmlns, "rFont");
                        write_attribute("val", run.second.get().name());
                        write_end_element(xmlns, "rFont");
                    }

                    if (run.second.get().has_family())
                    {
                        write_start_element(xmlns, "family");
                        write_attribute("val", run.second.get().family());
                        write_end_element(xmlns, "family");
                    }

                    if (run.second.get().has_scheme())
                    {
                        write_start_element(xmlns, "scheme");
                        write_attribute("val", run.second.get().scheme());
                        write_end_element(xmlns, "scheme");
                    }

                    write_end_element(xmlns, "rPr");
                }

                write_element(xmlns, "t", run.first);
                write_end_element(xmlns, "r");
            }

            write_end_element(xmlns, "text");
            write_end_element(xmlns, "comment");
        }

        write_end_element(xmlns, "commentList");
    }

    write_end_element(xmlns, "comments");
}

void xlsx_producer::write_vml_drawings(const relationship &rel, worksheet ws, const std::vector<cell_reference> &cells)
{
    static const auto &xmlns_mv = std::string("http://macVmlSchemaUri");
    static const auto &xmlns_o = std::string("urn:schemas-microsoft-com:office:office");
    static const auto &xmlns_v = std::string("urn:schemas-microsoft-com:vml");
    static const auto &xmlns_x = std::string("urn:schemas-microsoft-com:office:excel");

    write_start_element("xml");
    write_namespace(xmlns_v, "v");
    write_namespace(xmlns_o, "o");
    write_namespace(xmlns_x, "x");
    write_namespace(xmlns_mv, "mv");

    write_start_element(xmlns_o, "shapelayout");
    write_attribute(xml::qname(xmlns_v, "ext"), "edit");
    write_start_element(xmlns_o, "idmap");
    write_attribute(xml::qname(xmlns_v, "ext"), "edit");

    auto filename = rel.target().path().split_extension().first;
    auto index_pos = filename.size() - 1;

    while (filename[index_pos] >= '0' && filename[index_pos] <= '9')
    {
        index_pos--;
    }

    auto file_index = std::stoull(filename.substr(index_pos + 1));

    write_attribute("data", file_index);
    write_end_element(xmlns_o, "idmap");
    write_end_element(xmlns_o, "shapelayout");

    write_start_element(xmlns_v, "shapetype");
    write_attribute("id", "_x0000_t202");
    write_attribute("coordsize", "21600,21600");
    write_attribute(xml::qname(xmlns_o, "spt"), "202");
    write_attribute("path", "m0,0l0,21600,21600,21600,21600,0xe");
    write_start_element(xmlns_v, "stroke");
    write_attribute("joinstyle", "miter");
    write_end_element(xmlns_v, "stroke");
    write_start_element(xmlns_v, "path");
    write_attribute("gradientshapeok", "t");
    write_attribute(xml::qname(xmlns_o, "connecttype"), "rect");
    write_end_element(xmlns_v, "path");
    write_end_element(xmlns_v, "shapetype");

    std::size_t comment_index = 0;

    for (const auto &cell_ref : cells)
    {
        auto comment = ws.cell(cell_ref).comment();
        auto shape_id = 1024 * file_index + 1 + comment_index * 2;

        write_start_element(xmlns_v, "shape");
        write_attribute("id", "_x0000_s" + std::to_string(shape_id));
        write_attribute("type", "#_x0000_t202");

        std::vector<std::pair<std::string, std::string>> style;

        style.push_back({"position", "absolute"});
        style.push_back({"margin-left", std::to_string(comment.left()) + "pt"});
        style.push_back({"margin-top", std::to_string(comment.top()) + "pt"});
        style.push_back({"width", std::to_string(comment.width()) + "pt"});
        style.push_back({"height", std::to_string(comment.height()) + "pt"});
        style.push_back({"z-index", std::to_string(comment_index + 1)});
        style.push_back({"visibility", comment.visible() ? "visible" : "hidden"});

        std::string style_string;

        for (auto part : style)
        {
            style_string.append(part.first);
            style_string.append(":");
            style_string.append(part.second);
            style_string.append(";");
        }

        write_attribute("style", style_string);
        write_attribute("fillcolor", "#fbf6d6");
        write_attribute("strokecolor", "#edeaa1");

        write_start_element(xmlns_v, "fill");
        write_attribute("color2", "#fbfe82");
        write_attribute("angle", -180);
        write_attribute("type", "gradient");
        write_start_element(xmlns_o, "fill");
        write_attribute(xml::qname(xmlns_v, "ext"), "view");
        write_attribute("type", "gradientUnscaled");
        write_end_element(xmlns_o, "fill");
        write_end_element(xmlns_v, "fill");

        write_start_element(xmlns_v, "shadow");
        write_attribute("on", "t");
        write_attribute("obscured", "t");
        write_end_element(xmlns_v, "shadow");

        write_start_element(xmlns_v, "path");
        write_attribute(xml::qname(xmlns_o, "connecttype"), "none");
        write_end_element(xmlns_v, "path");

        write_start_element(xmlns_v, "textbox");
        write_attribute("style", "mso-direction-alt:auto");
        write_start_element("div");
        write_attribute("style", "text-align:left");
        write_characters("");
        write_end_element("div");
        write_end_element(xmlns_v, "textbox");

        write_start_element(xmlns_x, "ClientData");
        write_attribute("ObjectType", "Note");
        write_start_element(xmlns_x, "MoveWithCells");
        write_end_element(xmlns_x, "MoveWithCells");
        write_start_element(xmlns_x, "SizeWithCells");
        write_end_element(xmlns_x, "SizeWithCells");
        write_start_element(xmlns_x, "Anchor");
        write_characters("1, 15, 0, " + std::to_string(2 + comment_index * 4) + ", 2, 54, 4, 14");
        write_end_element(xmlns_x, "Anchor");
        write_start_element(xmlns_x, "AutoFill");
        write_characters("False");
        write_end_element(xmlns_x, "AutoFill");
        write_start_element(xmlns_x, "Row");
        write_characters(cell_ref.row() - 1);
        write_end_element(xmlns_x, "Row");
        write_start_element(xmlns_x, "Column");
        write_characters(cell_ref.column_index() - 1);
        write_end_element(xmlns_x, "Column");
        write_end_element(xmlns_x, "ClientData");

        write_end_element(xmlns_v, "shape");

        ++comment_index;
    }

    write_end_element("xml");
}

// Other Parts

void xlsx_producer::write_custom_property()
{
}

void xlsx_producer::write_unknown_parts()
{
}

void xlsx_producer::write_unknown_relationships()
{
}

void xlsx_producer::write_image(const path &image_path)
{
    end_part();

    vector_istreambuf buffer(source_.d_->images_.at(image_path.string()));
    auto image_streambuf = archive_->open(image_path);
    std::ostream(image_streambuf.get()) << &buffer;
}

std::string xlsx_producer::write_bool(bool boolean) const
{
    return boolean ? "1" : "0";
}

void xlsx_producer::write_relationships(const std::vector<xlnt::relationship> &relationships, const path &part)
{
    path parent = part.parent();

    if (parent.is_absolute())
    {
        parent = path(parent.string().substr(1));
    }

    path rels_path(parent.append("_rels").append(part.filename() + ".rels").string());
    begin_part(rels_path);

    const auto xmlns = xlnt::constants::ns("relationships");

    write_start_element(xmlns, "Relationships");
    write_namespace(xmlns, "");

    for (std::size_t i = 1; i <= relationships.size(); ++i)
    {
        auto rel_iter = std::find_if(relationships.begin(), relationships.end(),
            [&i](const relationship &r) { return r.id() == "rId" + std::to_string(i); });
        auto relationship = *rel_iter;

        write_start_element(xmlns, "Relationship");

        write_attribute("Id", relationship.id());
        write_attribute("Type", relationship.type());
        write_attribute("Target", relationship.target().path().string());

        if (relationship.target_mode() == xlnt::target_mode::external)
        {
            write_attribute("TargetMode", "External");
        }

        write_end_element(xmlns, "Relationship");
    }

    write_end_element(xmlns, "Relationships");
}

void xlsx_producer::write_color(const xlnt::color &color)
{
    if (color.auto_())
    {
        write_attribute("auto", write_bool(true));
        return;
    }
    switch (color.type())
    {
    case xlnt::color_type::theme:
        write_attribute("theme", color.theme().index());
        break;

    case xlnt::color_type::indexed:
        write_attribute("indexed", color.indexed().index());
        break;

    case xlnt::color_type::rgb:
        write_attribute("rgb", color.rgb().hex_string());
        break;
    }
    if (color.has_tint())
    {
        write_attribute("tint", serialize_number_to_string(color.tint()));
    }
}

void xlsx_producer::write_start_element(const std::string &name)
{
    current_part_serializer_->start_element(name);
}

void xlsx_producer::write_start_element(const std::string &ns, const std::string &name)
{
    current_part_serializer_->start_element(ns, name);
}

void xlsx_producer::write_end_element(const std::string &name)
{
    current_part_serializer_->end_element(name);
}

void xlsx_producer::write_end_element(const std::string &ns, const std::string &name)
{
    current_part_serializer_->end_element(ns, name);
}

void xlsx_producer::write_namespace(const std::string &ns, const std::string &prefix)
{
    current_part_serializer_->namespace_decl(ns, prefix);
}

} // namespace detail
} // namepsace xlnt<|MERGE_RESOLUTION|>--- conflicted
+++ resolved
@@ -2180,15 +2180,8 @@
                 return true;
             }
 
-<<<<<<< HEAD
-            auto lowest_row  = ws.lowest_row(); 
-            auto highest_row = ws.highest_row();
-
-            for (auto row = lowest_row ; row <= highest_row; ++row)
-=======
             auto highest = ws.highest_row();
             for (auto row = ws.lowest_row(); row <= highest; ++row)
->>>>>>> 10c5781e
             {
                 if (ws.has_row_properties(row) && ws.row_properties(row).dy_descent.is_set())
                 {
