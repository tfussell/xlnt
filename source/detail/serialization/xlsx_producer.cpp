// Copyright (c) 2014-2017 Thomas Fussell
//
// Permission is hereby granted, free of charge, to any person obtaining a copy
// of this software and associated documentation files (the "Software"), to deal
// in the Software without restriction, including without limitation the rights
// to use, copy, modify, merge, publish, distribute, sublicense, and/or sell
// copies of the Software, and to permit persons to whom the Software is
// furnished to do so, subject to the following conditions:
//
// The above copyright notice and this permission notice shall be included in
// all copies or substantial portions of the Software.
//
// THE SOFTWARE IS PROVIDED "AS IS", WITHOUT WARRANTY OF ANY KIND, EXPRESS OR
// IMPLIED, INCLUDING BUT NOT LIMITED TO THE WARRANTIES OF MERCHANTABILITY,
// FITNESS FOR A PARTICULAR PURPOSE AND NONINFRINGEMENT. IN NO EVENT SHALL THE
// AUTHORS OR COPYRIGHT HOLDERS BE LIABLE FOR ANY CLAIM, DAMAGES OR OTHER
// LIABILITY, WHETHER IN AN ACTION OF CONTRACT, TORT OR OTHERWISE, WRISING FROM,
// OUT OF OR IN CONNECTION WITH THE SOFTWARE OR THE USE OR OTHER DEALINGS IN
// THE SOFTWARE
//
// @license: http://www.opensource.org/licenses/mit-license.php
// @author: see AUTHORS file

#include <cmath>
#include <numeric> // for std::accumulate
#include <string>
#include <unordered_set>

#include <detail/constants.hpp>
#include <detail/implementations/workbook_impl.hpp>
#include <detail/header_footer/header_footer_code.hpp>
#include <detail/serialization/custom_value_traits.hpp>
#include <detail/serialization/vector_streambuf.hpp>
#include <detail/serialization/xlsx_producer.hpp>
#include <detail/serialization/zstream.hpp>
#include <xlnt/cell/cell.hpp>
#include <xlnt/packaging/manifest.hpp>
#include <xlnt/utils/path.hpp>
#include <xlnt/utils/scoped_enum_hash.hpp>
#include <xlnt/workbook/workbook.hpp>
#include <xlnt/workbook/workbook_view.hpp>
#include <xlnt/worksheet/header_footer.hpp>
#include <xlnt/worksheet/worksheet.hpp>

namespace {

/// <summary>
/// Returns true if d is exactly equal to an integer.
/// </summary>
bool is_integral(double d)
{
    return std::fabs(d - static_cast<double>(static_cast<long long int>(d))) == 0.0;
}

std::vector<std::pair<std::string, std::string>> core_property_namespace(xlnt::core_property type)
{
    using xlnt::core_property;
    using xlnt::constants;

    if (type == core_property::created
        || type == core_property::modified)
    {
        return {{constants::ns("dcterms"), "dcterms"},
            {constants::ns("xsi"), "xsi"}};
    }
    else if (type == core_property::title
        || type == core_property::subject
        || type == core_property::creator
        || type == core_property::description)
    {
        return {{constants::ns("dc"), "dc"}};
    }
    else if (type == core_property::keywords)
    {
        return {{constants::ns("core-properties"), "cp"},
            {constants::ns("vt"), "vt"}};
    }

    return {{constants::ns("core-properties"), "cp"}};
}

} // namespace

namespace xlnt {
namespace detail {

xlsx_producer::xlsx_producer(const workbook &target)
    : source_(target),
      current_part_stream_(nullptr)
{
}

xlsx_producer::~xlsx_producer()
{
    end_part();
    archive_.reset();
}

void xlsx_producer::write(std::ostream &destination)
{
    archive_.reset(new ozstream(destination));
    populate_archive(false);
}

void xlsx_producer::open(std::ostream &destination)
{
    archive_.reset(new ozstream(destination));
    populate_archive(true);
}

cell xlsx_producer::add_cell(const cell_reference &ref)
{
    current_cell_->column_ = ref.column();
    current_cell_->row_ = ref.row();

    return cell(current_cell_);
}

worksheet xlsx_producer::add_worksheet(const std::string &title)
{
    current_worksheet_->title_ = title;
    return worksheet(current_worksheet_);
}

// Part Writing Methods

void xlsx_producer::populate_archive(bool streaming)
{
    streaming_ = streaming;

    write_content_types();

    const auto root_rels = source_.manifest().relationships(path("/"));
    write_relationships(root_rels, path("/"));

    for (auto &rel : root_rels)
    {
        // thumbnail is binary content so we don't want to open an xml serializer stream
        if (rel.type() == relationship_type::thumbnail)
        {
            write_image(rel.target().path());
            continue;
        }

        begin_part(rel.target().path());

        if (rel.type() == relationship_type::core_properties)
        {
            write_core_properties(rel);
        }
        else if (rel.type() == relationship_type::extended_properties)
        {
            write_extended_properties(rel);
        }
        else if (rel.type() == relationship_type::custom_properties)
        {
            write_custom_properties(rel);
        }
        else if (rel.type() == relationship_type::office_document)
        {
            write_workbook(rel);
        }
    }

    // Unknown Parts

    void write_unknown_parts();
    void write_unknown_relationships();

    end_part();
}

void xlsx_producer::end_part()
{
    if (current_part_serializer_)
    {
        current_part_serializer_.reset();
    }

    current_part_streambuf_.reset();
}

void xlsx_producer::begin_part(const path &part)
{
    end_part();
    current_part_streambuf_ = archive_->open(part);
    current_part_stream_.rdbuf(current_part_streambuf_.get());
    current_part_serializer_.reset(new xml::serializer(current_part_stream_, part.string()));
}

// Package Parts

void xlsx_producer::write_content_types()
{
    const auto content_types_path = path("[Content_Types].xml");
    begin_part(content_types_path);

    const auto xmlns = "http://schemas.openxmlformats.org/package/2006/content-types";

    write_start_element(xmlns, "Types");
    write_namespace(xmlns, "");

    for (const auto &extension : source_.manifest().extensions_with_default_types())
    {
        write_start_element(xmlns, "Default");
        write_attribute("Extension", extension);
        write_attribute("ContentType", source_.manifest().default_type(extension));
        write_end_element(xmlns, "Default");
    }

    for (const auto &part : source_.manifest().parts_with_overriden_types())
    {
        write_start_element(xmlns, "Override");
        write_attribute("PartName", part.resolve(path("/")).string());
        write_attribute("ContentType", source_.manifest().override_type(part));
        write_end_element(xmlns, "Override");
    }

    write_end_element(xmlns, "Types");
}

void xlsx_producer::write_property(const std::string &name, const variant &value,
    const std::string &ns, bool custom, std::size_t pid)
{
    if (custom)
    {
        write_start_element(ns, "property");
        write_attribute("name", name);
    }
    else
    {
        write_start_element(ns, name);
    }

    switch (value.value_type())
    {
    case variant::type::null:
        {
            break;
        }

    case variant::type::boolean:
        {
            if (custom)
            {
                write_attribute("fmtid", "{D5CDD505-2E9C-101B-9397-08002B2CF9AE}");
                write_attribute("pid", pid);
                write_start_element(constants::ns("vt"), "bool");
            }

            write_characters(value.get<bool>() ? "true" : "false");

            if (custom)
            {
                write_end_element(constants::ns("vt"), "bool");
            }

            break;
        }

    case variant::type::i4:
        {
            if (custom)
            {
                write_attribute("fmtid", "{D5CDD505-2E9C-101B-9397-08002B2CF9AE}");
                write_attribute("pid", pid);
                write_start_element(constants::ns("vt"), "i4");
            }

            write_characters(value.get<std::int32_t>());

            if (custom)
            {
                write_end_element(constants::ns("vt"), "i4");
            }

            break;
        }

    case variant::type::lpstr:
        {
            if (custom)
            {
                write_attribute("fmtid", "{D5CDD505-2E9C-101B-9397-08002B2CF9AE}");
                write_attribute("pid", pid);
                write_start_element(constants::ns("vt"), "lpwstr");
            }

            if (!custom && ns == constants::ns("dcterms") && (name == "created" || name == "modified"))
            {
                write_attribute(xml::qname(constants::ns("xsi"), "type"), "dcterms:W3CDTF");
            }

            write_characters(value.get<std::string>());

            if (custom)
            {
                write_end_element(constants::ns("vt"), "lpwstr");
            }

            break;
        }

    case variant::type::date:
        {
            write_attribute(xml::qname(constants::ns("xsi"), "type"), "dcterms:W3CDTF");
            write_characters(value.get<datetime>().to_iso_string());

            break;
        }

    case variant::type::vector:
        {
            write_start_element(constants::ns("vt"), "vector");

            auto vector = value.get<std::vector<variant>>();
            std::unordered_set<variant::type, scoped_enum_hash<variant::type>> types;

            for (const auto &element : vector)
            {
                types.insert(element.value_type());
            }

            const auto is_mixed = types.size() > 1;
            const auto vector_type = !is_mixed ? to_string(*types.begin()) : "variant";

            write_attribute("size", vector.size());
            write_attribute("baseType", vector_type);

            for (std::size_t i = 0; i < vector.size(); ++i)
            {
                const auto &vector_element = vector.at(i);

                if (is_mixed)
                {
                    write_start_element(constants::ns("vt"), "variant");
                }

                if (vector_element.value_type() == variant::type::lpstr)
                {
                    write_element(constants::ns("vt"), "lpstr", vector_element.get<std::string>());
                }
                else if (vector_element.value_type() == variant::type::i4)
                {
                    write_element(constants::ns("vt"), "i4", vector_element.get<std::int32_t>());
                }

                if (is_mixed)
                {
                    write_end_element(constants::ns("vt"), "variant");
                }
            }

            write_end_element(constants::ns("vt"), "vector");

            break;
        }
    }

    if (custom)
    {
        write_end_element(ns, "property");
    }
    else
    {
        write_end_element(ns, name);
    }
}

void xlsx_producer::write_core_properties(const relationship &/*rel*/)
{
    write_start_element(constants::ns("core-properties"), "coreProperties");

    auto core_properties = source_.core_properties();
    std::unordered_map<std::string, std::string> namespaces;

    write_namespace(constants::ns("core-properties"), "cp");

    for (const auto &prop : core_properties)
    {
        for (const auto &ns : core_property_namespace(prop))
        {
            if (namespaces.count(ns.first) > 0) continue;

            write_namespace(ns.first, ns.second);
            namespaces.emplace(ns);
        }
    }

    for (const auto &prop : core_properties)
    {
        write_property(to_string(prop), source_.core_property(prop),
            core_property_namespace(prop).front().first, false, 0);
    }

    write_end_element(constants::ns("core-properties"), "coreProperties");
}

void xlsx_producer::write_extended_properties(const relationship &/*rel*/)
{
    write_start_element(constants::ns("extended-properties"), "Properties");
    write_namespace(constants::ns("extended-properties"), "");

    if (source_.has_extended_property(extended_property::heading_pairs)
        || source_.has_extended_property(extended_property::titles_of_parts))
    {
        write_namespace(constants::ns("vt"), "vt");
    }

    for (const auto &prop : source_.extended_properties())
    {
        write_property(to_string(prop), source_.extended_property(prop),
            constants::ns("extended-properties"), false, 0);
    }

    write_end_element(constants::ns("extended-properties"), "Properties");
}

void xlsx_producer::write_custom_properties(const relationship &/*rel*/)
{
    write_start_element(constants::ns("custom-properties"), "Properties");
    write_namespace(constants::ns("custom-properties"), "");
    write_namespace(constants::ns("vt"), "vt");

    auto pid = std::size_t(2); // why does this start at 2?

    for (const auto &prop : source_.custom_properties())
    {
        write_property(prop, source_.custom_property(prop),
            constants::ns("custom-properties"), true, pid++);
    }

    write_end_element(constants::ns("custom-properties"), "Properties");
}

// Write SpreadsheetML-Specific Package Parts

void xlsx_producer::write_workbook(const relationship &rel)
{
    std::size_t num_visible = 0;
    bool any_defined_names = false;

    for (auto ws : source_)
    {
        if (!ws.has_page_setup() || ws.page_setup().sheet_state() == sheet_state::visible)
        {
            num_visible++;
        }

        if (ws.has_auto_filter())
        {
            any_defined_names = true;
        }
    }

    if (num_visible == 0)
    {
        throw no_visible_worksheets();
    }

    static const auto &xmlns = constants::ns("workbook");
    static const auto &xmlns_r = constants::ns("r");
    static const auto &xmlns_s = constants::ns("spreadsheetml");

    write_start_element(xmlns, "workbook");
    write_namespace(xmlns, "");
    write_namespace(xmlns_r, "r");

    if (source_.has_file_version())
    {
        write_start_element(xmlns, "fileVersion");

        write_attribute("appName", source_.app_name());
        write_attribute("lastEdited", source_.last_edited());
        write_attribute("lowestEdited", source_.lowest_edited());
        write_attribute("rupBuild", source_.rup_build());

        write_end_element(xmlns, "fileVersion");
    }

    write_start_element(xmlns, "workbookPr");

    if (source_.has_code_name())
    {
        write_attribute("codeName", source_.code_name());
    }

    if (source_.base_date() == calendar::mac_1904)
    {
        write_attribute("date1904", "1");
    }

    write_end_element(xmlns, "workbookPr");

    if (source_.has_view())
    {
        write_start_element(xmlns, "bookViews");
        write_start_element(xmlns, "workbookView");

        const auto &view = source_.view();

        if (view.active_tab.is_set())
        {
            write_attribute("activeTab", view.active_tab.get());
        }

        if (!view.auto_filter_date_grouping)
        {
            write_attribute("autoFilterDateGrouping", write_bool(view.auto_filter_date_grouping));
        }

        if (view.first_sheet.is_set())
        {
            write_attribute("firstSheet", view.first_sheet.get());
        }

        if (view.minimized)
        {
            write_attribute("minimized", write_bool(view.minimized));
        }

        if (!view.show_horizontal_scroll)
        {
            write_attribute("showHorizontalScroll", write_bool(view.show_horizontal_scroll));
        }

        if (!view.show_sheet_tabs)
        {
            write_attribute("showSheetTabs", write_bool(view.show_sheet_tabs));
        }

        if (!view.show_vertical_scroll)
        {
            write_attribute("showVerticalScroll", write_bool(view.show_vertical_scroll));
        }

        if (!view.visible)
        {
            write_attribute("visibility", write_bool(view.visible));
        }

        if (view.x_window.is_set())
        {
            write_attribute("xWindow", view.x_window.get());
        }

        if (view.y_window.is_set())
        {
            write_attribute("yWindow", view.y_window.get());
        }

        if (view.window_width.is_set())
        {
            write_attribute("windowWidth", view.window_width.get());
        }

        if (view.window_height.is_set())
        {
            write_attribute("windowHeight", view.window_height.get());
        }

        if (view.tab_ratio.is_set())
        {
            write_attribute("tabRatio", view.tab_ratio.get());
        }

        write_end_element(xmlns, "workbookView");
        write_end_element(xmlns, "bookViews");
    }

    write_start_element(xmlns, "sheets");

#pragma clang diagnostic push
#pragma clang diagnostic ignored "-Wrange-loop-analysis"
    for (const auto ws : source_)
    {
        auto sheet_rel_id = source_.d_->sheet_title_rel_id_map_[ws.title()];
        auto sheet_rel = source_.d_->manifest_.relationship(rel.target().path(), sheet_rel_id);

        write_start_element(xmlns, "sheet");
        write_attribute("name", ws.title());
        write_attribute("sheetId", ws.id());

        if (ws.has_page_setup() && ws.sheet_state() == xlnt::sheet_state::hidden)
        {
            write_attribute("state", "hidden");
        }

        write_attribute(xml::qname(xmlns_r, "id"), sheet_rel_id);
        write_end_element(xmlns, "sheet");
    }
#pragma clang diagnostic pop

    write_end_element(xmlns, "sheets");

    if (any_defined_names)
    {
        write_start_element(xmlns, "definedNames");
        /*
        write_attribute("name", "_xlnm._FilterDatabase");
        write_attribute("hidden", write_bool(true));
        write_attribute("localSheetId", "0");
        write_characters("'" + ws.title() + "'!" +
            range_reference::make_absolute(ws.auto_filter()).to_string());
        */
        write_end_element(xmlns, "definedNames");
    }

    if (source_.has_calculation_properties())
    {
        write_start_element(xmlns, "calcPr");
        write_attribute("calcId", source_.calculation_properties().calc_id);
        //write_attribute("calcMode", "auto");
        //write_attribute("fullCalcOnLoad", "1");
        write_attribute("concurrentCalc", write_bool(source_.calculation_properties().concurrent_calc));
        write_end_element(xmlns, "calcPr");
    }

    if (!source_.named_ranges().empty())
    {
        write_start_element(xmlns, "definedNames");

        for (auto &named_range : source_.named_ranges())
        {
            write_start_element(xmlns_s, "definedName");
            write_namespace(xmlns_s, "s");
            write_attribute("name", named_range.name());
            const auto &target = named_range.targets().front();
            write_characters("'" + target.first.title() + "\'!" + target.second.to_string());
            write_end_element(xmlns_s, "definedName");
        }

        write_end_element(xmlns, "definedNames");
    }

    write_end_element(xmlns, "workbook");

    auto workbook_rels = source_.manifest().relationships(rel.target().path());
    write_relationships(workbook_rels, rel.target().path());

    for (const auto &child_rel : workbook_rels)
    {
        if (child_rel.type() == relationship_type::calculation_chain) continue;

        path archive_path(child_rel.source().path().parent().append(child_rel.target().path()));
        begin_part(archive_path);

        switch (child_rel.type())
        {
        case relationship_type::chartsheet:
            write_chartsheet(child_rel);
            break;

        case relationship_type::connections:
            write_connections(child_rel);
            break;

        case relationship_type::custom_xml_mappings:
            write_custom_xml_mappings(child_rel);
            break;

        case relationship_type::dialogsheet:
            write_dialogsheet(child_rel);
            break;

        case relationship_type::external_workbook_references:
            write_external_workbook_references(child_rel);
            break;

        case relationship_type::pivot_table:
            write_pivot_table(child_rel);
            break;

        case relationship_type::shared_string_table:
            write_shared_string_table(child_rel);
            break;

        case relationship_type::shared_workbook_revision_headers:
            write_shared_workbook_revision_headers(child_rel);
            break;

        case relationship_type::stylesheet:
            write_styles(child_rel);
            break;

        case relationship_type::theme:
            write_theme(child_rel);
            break;

        case relationship_type::volatile_dependencies:
            write_volatile_dependencies(child_rel);
            break;

        case relationship_type::worksheet:
            write_worksheet(child_rel);
            break;

        case relationship_type::calculation_chain:
            break;
        case relationship_type::office_document:
            break;
        case relationship_type::thumbnail:
            break;
        case relationship_type::extended_properties:
            break;
        case relationship_type::core_properties:
            break;
        case relationship_type::hyperlink:
            break;
        case relationship_type::comments:
            break;
        case relationship_type::vml_drawing:
            break;
        case relationship_type::unknown:
            break;
        case relationship_type::custom_properties:
            break;
        case relationship_type::printer_settings:
            break;
        case relationship_type::custom_property:
            break;
        case relationship_type::drawings:
            break;
        case relationship_type::pivot_table_cache_definition:
            break;
        case relationship_type::pivot_table_cache_records:
            break;
        case relationship_type::query_table:
            break;
        case relationship_type::shared_workbook:
            break;
        case relationship_type::revision_log:
            break;
        case relationship_type::shared_workbook_user_data:
            break;
        case relationship_type::single_cell_table_definitions:
            break;
        case relationship_type::table_definition:
            break;
        case relationship_type::image:
            break;
        }
    }
}

// Write Workbook Relationship Target Parts

void xlsx_producer::write_chartsheet(const relationship & /*rel*/)
{
    write_start_element(constants::ns("spreadsheetml"), "chartsheet");
    write_start_element(constants::ns("spreadsheetml"), "chartsheet");
}

void xlsx_producer::write_connections(const relationship & /*rel*/)
{
    write_start_element(constants::ns("spreadsheetml"), "connections");
    write_end_element(constants::ns("spreadsheetml"), "connections");
}

void xlsx_producer::write_custom_xml_mappings(const relationship & /*rel*/)
{
    write_start_element(constants::ns("spreadsheetml"), "MapInfo");
    write_end_element(constants::ns("spreadsheetml"), "MapInfo");
}

void xlsx_producer::write_dialogsheet(const relationship & /*rel*/)
{
    write_start_element(constants::ns("spreadsheetml"), "dialogsheet");
    write_end_element(constants::ns("spreadsheetml"), "dialogsheet");
}

void xlsx_producer::write_external_workbook_references(const relationship & /*rel*/)
{
    write_start_element(constants::ns("spreadsheetml"), "externalLink");
    write_end_element(constants::ns("spreadsheetml"), "externalLink");
}

void xlsx_producer::write_pivot_table(const relationship & /*rel*/)
{
    write_start_element(constants::ns("spreadsheetml"), "pivotTableDefinition");
    write_end_element(constants::ns("spreadsheetml"), "pivotTableDefinition");
}

void xlsx_producer::write_shared_string_table(const relationship & /*rel*/)
{
    static const auto &xmlns = constants::ns("spreadsheetml");

    write_start_element(xmlns, "sst");
    write_namespace(xmlns, "");

    // todo: is there a more elegant way to get this number?
    std::size_t string_count = 0;

#pragma clang diagnostic push
#pragma clang diagnostic ignored "-Wrange-loop-analysis"
    for (const auto ws : source_)
    {
        auto dimension = ws.calculate_dimension();
        auto current_cell = dimension.top_left();

        while (current_cell.row() <= dimension.bottom_right().row())
        {
            while (current_cell.column() <= dimension.bottom_right().column())
            {
                if (ws.has_cell(current_cell)
                    && ws.cell(current_cell).data_type() == cell::type::shared_string)
                {
                    ++string_count;
                }

                current_cell.column_index(current_cell.column_index() + 1);
            }

            current_cell.row(current_cell.row() + 1);
            current_cell.column_index(dimension.top_left().column_index());
        }
    }
#pragma clang diagnostic pop

    write_attribute("count", string_count);
    write_attribute("uniqueCount", source_.shared_strings().size());

    auto has_trailing_whitespace = [](const std::string &s)
    {
        return !s.empty() && (s.front() == ' ' || s.back() == ' ');
    };

    for (const auto &string : source_.shared_strings())
    {
        if (string.runs().size() == 1 && !string.runs().at(0).second.is_set())
        {
            write_start_element(xmlns, "si");
            write_start_element(xmlns, "t");
            write_characters(string.plain_text(), has_trailing_whitespace(string.plain_text()));
            write_end_element(xmlns, "t");
            write_end_element(xmlns, "si");

            continue;
        }

        write_start_element(xmlns, "si");

        for (const auto &run : string.runs())
        {
            write_start_element(xmlns, "r");

            if (run.second.is_set())
            {
                write_start_element(xmlns, "rPr");

                if (run.second.get().bold())
                {
                    write_start_element(xmlns, "b");
                    write_end_element(xmlns, "b");
                }

                if (run.second.get().has_size())
                {
                    write_start_element(xmlns, "sz");
                    write_attribute("val", run.second.get().size());
                    write_end_element(xmlns, "sz");
                }

                if (run.second.get().has_color())
                {
                    write_start_element(xmlns, "color");
                    write_color(run.second.get().color());
                    write_end_element(xmlns, "color");
                }

                if (run.second.get().has_name())
                {
                    write_start_element(xmlns, "rFont");
                    write_attribute("val", run.second.get().name());
                    write_end_element(xmlns, "rFont");
                }

                if (run.second.get().has_family())
                {
                    write_start_element(xmlns, "family");
                    write_attribute("val", run.second.get().family());
                    write_end_element(xmlns, "family");
                }

                if (run.second.get().has_scheme())
                {
                    write_start_element(xmlns, "scheme");
                    write_attribute("val", run.second.get().scheme());
                    write_end_element(xmlns, "scheme");
                }

                write_end_element(xmlns, "rPr");
            }

            write_start_element(xmlns, "t");
            write_characters(run.first, has_trailing_whitespace(run.first));
            write_end_element(xmlns, "t");
            write_end_element(xmlns, "r");
        }

        write_end_element(xmlns, "si");
    }

    write_end_element(xmlns, "sst");
}

void xlsx_producer::write_shared_workbook_revision_headers(const relationship & /*rel*/)
{
    write_start_element(constants::ns("spreadsheetml"), "headers");
    write_end_element(constants::ns("spreadsheetml"), "headers");
}

void xlsx_producer::write_shared_workbook(const relationship & /*rel*/)
{
    write_start_element(constants::ns("spreadsheetml"), "revisions");
    write_end_element(constants::ns("spreadsheetml"), "revisions");
}

void xlsx_producer::write_shared_workbook_user_data(const relationship & /*rel*/)
{
    write_start_element(constants::ns("spreadsheetml"), "users");
    write_end_element(constants::ns("spreadsheetml"), "users");
}

void xlsx_producer::write_font(const font &f)
{
	static const auto &xmlns = constants::ns("spreadsheetml");

	write_start_element(xmlns, "font");

	if (f.bold())
	{
		write_start_element(xmlns, "b");
		write_attribute("val", write_bool(true));
		write_end_element(xmlns, "b");
	}

	if (f.italic())
	{
		write_start_element(xmlns, "i");
		write_attribute("val", write_bool(true));
		write_end_element(xmlns, "i");
	}

	if (f.underlined())
	{
		write_start_element(xmlns, "u");
		write_attribute("val", f.underline());
		write_end_element(xmlns, "u");
	}

	if (f.strikethrough())
	{
		write_start_element(xmlns, "strike");
		write_attribute("val", write_bool(true));
		write_end_element(xmlns, "strike");
	}

	write_start_element(xmlns, "sz");
	write_attribute("val", f.size());
	write_end_element(xmlns, "sz");

	if (f.has_color())
	{
		write_start_element(xmlns, "color");
		write_color(f.color());
		write_end_element(xmlns, "color");
	}

	write_start_element(xmlns, "name");
	write_attribute("val", f.name());
	write_end_element(xmlns, "name");

	if (f.has_family())
	{
		write_start_element(xmlns, "family");
		write_attribute("val", f.family());
		write_end_element(xmlns, "family");
	}

	if (f.has_scheme())
	{
		write_start_element(xmlns, "scheme");
		write_attribute("val", f.scheme());
		write_end_element(xmlns, "scheme");
	}

	write_end_element(xmlns, "font");
}

void xlsx_producer::write_fill(const fill &f)
{
	static const auto &xmlns = constants::ns("spreadsheetml");

	write_start_element(xmlns, "fill");

	if (f.type() == xlnt::fill_type::pattern)
	{
		const auto &pattern = f.pattern_fill();

		write_start_element(xmlns, "patternFill");

		write_attribute("patternType", pattern.type());

		if (pattern.foreground().is_set())
		{
			write_start_element(xmlns, "fgColor");
			write_color(pattern.foreground().get());
			write_end_element(xmlns, "fgColor");
		}

		if (pattern.background().is_set())
		{
			write_start_element(xmlns, "bgColor");
			write_color(pattern.background().get());
			write_end_element(xmlns, "bgColor");
		}

		write_end_element(xmlns, "patternFill");
	}
	else if (f.type() == xlnt::fill_type::gradient)
	{
		const auto &gradient = f.gradient_fill();

		write_start_element(xmlns, "gradientFill");
		write_attribute("gradientType", gradient.type());

		if (gradient.degree() != 0.)
		{
			write_attribute("degree", gradient.degree());
		}

		if (gradient.left() != 0.)
		{
			write_attribute("left", gradient.left());
		}

		if (gradient.right() != 0.)
		{
			write_attribute("right", gradient.right());
		}

		if (gradient.top() != 0.)
		{
			write_attribute("top", gradient.top());
		}

		if (gradient.bottom() != 0.)
		{
			write_attribute("bottom", gradient.bottom());
		}

		for (const auto &stop : gradient.stops())
		{
			write_start_element(xmlns, "stop");
			write_attribute("position", stop.first);
			write_start_element(xmlns, "color");
			write_color(stop.second);
			write_end_element(xmlns, "color");
			write_end_element(xmlns, "stop");
		}

		write_end_element(xmlns, "gradientFill");
	}

	write_end_element(xmlns, "fill");
}

void xlsx_producer::write_border(const border &current_border)
{
	static const auto &xmlns = constants::ns("spreadsheetml");

	write_start_element(xmlns, "border");

	if (current_border.diagonal().is_set())
	{
		auto up = current_border.diagonal().get() == diagonal_direction::both
			|| current_border.diagonal().get() == diagonal_direction::up;
		write_attribute("diagonalUp", write_bool(up));

		auto down = current_border.diagonal().get() == diagonal_direction::both
			|| current_border.diagonal().get() == diagonal_direction::down;
		write_attribute("diagonalDown", write_bool(down));
	}

	for (const auto &side : xlnt::border::all_sides())
	{
		if (current_border.side(side).is_set())
		{
			const auto current_side = current_border.side(side).get();

			auto side_name = to_string(side);
			write_start_element(xmlns, side_name);

			if (current_side.style().is_set())
			{
				write_attribute("style", current_side.style().get());
			}

			if (current_side.color().is_set())
			{
				write_start_element(xmlns, "color");
				write_color(current_side.color().get());
				write_end_element(xmlns, "color");
			}

			write_end_element(xmlns, side_name);
		}
	}

	write_end_element(xmlns, "border");
}

void xlsx_producer::write_styles(const relationship & /*rel*/)
{
	static const auto &xmlns = constants::ns("spreadsheetml");

    write_start_element(xmlns, "styleSheet");
    write_namespace(xmlns, "");

    const auto &stylesheet = source_.impl().stylesheet_.get();

    // Number Formats

    if (!stylesheet.number_formats.empty())
    {
        const auto &number_formats = stylesheet.number_formats;

        auto num_custom = std::count_if(number_formats.begin(), number_formats.end(),
            [](const number_format &nf) { return nf.id() >= 164; });

        if (num_custom > 0)
        {
            write_start_element(xmlns, "numFmts");
            write_attribute("count", num_custom);

            for (const auto &num_fmt : number_formats)
            {
                if (num_fmt.id() < 164) continue;
                write_start_element(xmlns, "numFmt");
                write_attribute("numFmtId", num_fmt.id());
                write_attribute("formatCode", num_fmt.format_string());
                write_end_element(xmlns, "numFmt");
            }

            write_end_element(xmlns, "numFmts");
        }
    }

    // Fonts

    if (!stylesheet.fonts.empty())
    {
        const auto &fonts = stylesheet.fonts;

        write_start_element(xmlns, "fonts");
        write_attribute("count", fonts.size());

		for (const auto &current_font : fonts)
		{
			write_font(current_font);
		}

        write_end_element(xmlns, "fonts");
    }

    // Fills

    if (!stylesheet.fills.empty())
    {
        const auto &fills = stylesheet.fills;

        write_start_element(xmlns, "fills");
        write_attribute("count", fills.size());

        for (auto &current_fill : fills)
        {
			write_fill(current_fill);
        }

        write_end_element(xmlns, "fills");
    }

    // Borders

    if (!stylesheet.borders.empty())
    {
        const auto &borders = stylesheet.borders;

        write_start_element(xmlns, "borders");
        write_attribute("count", borders.size());

        for (const auto &current_border : borders)
        {
			write_border(current_border);
        }

        write_end_element(xmlns, "borders");
    }

    // Style XFs
    if (stylesheet.style_impls.size() > 0)
    {
        write_start_element(xmlns, "cellStyleXfs");
        write_attribute("count", stylesheet.style_impls.size());

        for (const auto &current_style_name : stylesheet.style_names)
        {
            const auto &current_style_impl = stylesheet.style_impls.at(current_style_name);

            write_start_element(xmlns, "xf");
            write_attribute("numFmtId", current_style_impl.number_format_id.get());
            write_attribute("fontId", current_style_impl.font_id.get());
            write_attribute("fillId", current_style_impl.fill_id.get());
            write_attribute("borderId", current_style_impl.border_id.get());

            if (current_style_impl.number_format_applied)
            {
                write_attribute("applyNumberFormat", write_bool(true));
            }

            if (current_style_impl.fill_applied)
            {
                write_attribute("applyFill", write_bool(true));
            }

            if (current_style_impl.font_applied)
            {
                write_attribute("applyFont", write_bool(true));
            }

            if (current_style_impl.border_applied)
            {
                write_attribute("applyBorder", write_bool(true));
            }

            if (current_style_impl.alignment_applied)
            {
                write_attribute("applyAlignment", write_bool(true));
            }

            if (current_style_impl.protection_applied)
            {
                write_attribute("applyProtection", write_bool(true));
            }

            if (current_style_impl.pivot_button_)
            {
                write_attribute("pivotButton", write_bool(true));
            }

            if (current_style_impl.quote_prefix_)
            {
                write_attribute("quotePrefix", write_bool(true));
            }

            if (current_style_impl.alignment_id.is_set())
            {
                const auto &current_alignment = stylesheet.alignments[current_style_impl.alignment_id.get()];

                write_start_element(xmlns, "alignment");

                if (current_alignment.vertical().is_set())
                {
                    write_attribute("vertical", current_alignment.vertical().get());
                }

                if (current_alignment.horizontal().is_set())
                {
                    write_attribute("horizontal", current_alignment.horizontal().get());
                }

                if (current_alignment.rotation().is_set())
                {
                    write_attribute("textRotation", current_alignment.rotation().get());
                }

                if (current_alignment.wrap())
                {
                    write_attribute("wrapText", write_bool(current_alignment.wrap()));
                }

                if (current_alignment.indent().is_set())
                {
                    write_attribute("indent", current_alignment.indent().get());
                }

                if (current_alignment.shrink())
                {
                    write_attribute("shrinkToFit", write_bool(current_alignment.shrink()));
                }

                write_end_element(xmlns, "alignment");
            }

            if (current_style_impl.protection_id.is_set())
            {
                const auto &current_protection = stylesheet.protections[current_style_impl.protection_id.get()];

                write_start_element(xmlns, "protection");
                write_attribute("locked", write_bool(current_protection.locked()));
                write_attribute("hidden", write_bool(current_protection.hidden()));
                write_end_element(xmlns, "protection");
            }

            write_end_element(xmlns, "xf");
        }

        write_end_element(xmlns, "cellStyleXfs");
    }

    // Format XFs

    write_start_element(xmlns, "cellXfs");
    write_attribute("count", stylesheet.format_impls.size());

    for (auto &current_format_impl : stylesheet.format_impls)
    {
        write_start_element(xmlns, "xf");

        write_attribute("numFmtId", current_format_impl.number_format_id.get());
        write_attribute("fontId", current_format_impl.font_id.get());

        if (current_format_impl.style.is_set())
        {
            write_attribute("fillId", stylesheet.style_impls.at(current_format_impl.style.get()).fill_id.get());
        }
        else
        {
            write_attribute("fillId", current_format_impl.fill_id.get());
        }

        write_attribute("borderId", current_format_impl.border_id.get());

        if (current_format_impl.number_format_applied)
        {
            write_attribute("applyNumberFormat", write_bool(true));
        }

        if (current_format_impl.fill_applied)
        {
            write_attribute("applyFill", write_bool(true));
        }

        if (current_format_impl.font_applied)
        {
            write_attribute("applyFont", write_bool(true));
        }

        if (current_format_impl.border_applied)
        {
            write_attribute("applyBorder", write_bool(true));
        }

        if (current_format_impl.alignment_applied)
        {
            write_attribute("applyAlignment", write_bool(true));
        }

        if (current_format_impl.protection_applied)
        {
            write_attribute("applyProtection", write_bool(true));
        }

        if (current_format_impl.pivot_button_)
        {
            write_attribute("pivotButton", write_bool(true));
        }

        if (current_format_impl.quote_prefix_)
        {
            write_attribute("quotePrefix", write_bool(true));
        }

        if (current_format_impl.style.is_set())
        {
            write_attribute("xfId", stylesheet.style_index(current_format_impl.style.get()));
        }

        if (current_format_impl.alignment_id.is_set())
        {
            const auto &current_alignment = stylesheet.alignments[current_format_impl.alignment_id.get()];

            write_start_element(xmlns, "alignment");

            if (current_alignment.vertical().is_set())
            {
                write_attribute("vertical", current_alignment.vertical().get());
            }

            if (current_alignment.horizontal().is_set())
            {
                write_attribute("horizontal", current_alignment.horizontal().get());
            }

            if (current_alignment.rotation().is_set())
            {
                write_attribute("textRotation", current_alignment.rotation().get());
            }

            if (current_alignment.wrap())
            {
                write_attribute("wrapText", write_bool(current_alignment.wrap()));
            }

            if (current_alignment.indent().is_set())
            {
                write_attribute("indent", current_alignment.indent().get());
            }

            if (current_alignment.shrink())
            {
                write_attribute("shrinkToFit", write_bool(current_alignment.shrink()));
            }

            write_end_element(xmlns, "alignment");
        }

        if (current_format_impl.protection_id.is_set())
        {
            const auto &current_protection = stylesheet.protections[current_format_impl.protection_id.get()];

            write_start_element(xmlns, "protection");
            write_attribute("locked", write_bool(current_protection.locked()));
            write_attribute("hidden", write_bool(current_protection.hidden()));
            write_end_element(xmlns, "protection");
        }

        write_end_element(xmlns, "xf");
    }

    write_end_element(xmlns, "cellXfs");

    // Styles
    if (stylesheet.style_impls.size() > 0)
    {
        write_start_element(xmlns, "cellStyles");
        write_attribute("count", stylesheet.style_impls.size());
        std::size_t style_index = 0;

        for (auto &current_style_name : stylesheet.style_names)
        {
            const auto &current_style = stylesheet.style_impls.at(current_style_name);

            write_start_element(xmlns, "cellStyle");

            write_attribute("name", current_style.name);
            write_attribute("xfId", style_index++);

            if (current_style.builtin_id.is_set())
            {
                write_attribute("builtinId", current_style.builtin_id.get());
            }

            if (current_style.hidden_style)
            {
                write_attribute("hidden", write_bool(true));
            }

			if (current_style.builtin_id.is_set() && current_style.custom_builtin)
			{
				write_attribute("customBuiltin", write_bool(current_style.custom_builtin));
			}

            write_end_element(xmlns, "cellStyle");
        }

        write_end_element(xmlns, "cellStyles");
    }

	// Conditional Formats
    write_start_element(xmlns, "dxfs");
    write_attribute("count", stylesheet.conditional_format_impls.size());

	for (auto &rule : stylesheet.conditional_format_impls)
	{
		write_start_element(xmlns, "dxf");

		if (rule.border_id.is_set())
		{
			const auto &current_border = stylesheet.borders.at(rule.border_id.get());
			write_border(current_border);
		}

		if (rule.fill_id.is_set())
		{
			const auto &current_fill = stylesheet.fills.at(rule.fill_id.get());
			write_fill(current_fill);
		}

		if (rule.font_id.is_set())
		{
			const auto &current_font = stylesheet.fonts.at(rule.font_id.get());
			write_font(current_font);
		}

		write_end_element(xmlns, "dxf");
	}

    write_end_element(xmlns, "dxfs");

    write_start_element(xmlns, "tableStyles");
    write_attribute("count", "0");
    write_attribute("defaultTableStyle", "TableStyleMedium9");
    write_attribute("defaultPivotStyle", "PivotStyleMedium7");
    write_end_element(xmlns, "tableStyles");

    if (!stylesheet.colors.empty())
    {
        write_start_element(xmlns, "colors");
        write_start_element(xmlns, "indexedColors");

        for (auto &c : stylesheet.colors)
        {
            write_start_element(xmlns, "rgbColor");
            write_attribute("rgb", c.rgb().hex_string());
            write_end_element(xmlns, "rgbColor");
        }

        write_end_element(xmlns, "indexedColors");
        write_end_element(xmlns, "colors");
    }

    write_end_element(xmlns, "styleSheet");
}

void xlsx_producer::write_theme(const relationship &theme_rel)
{
    static const auto &xmlns_a = constants::ns("drawingml");
    static const auto &xmlns_thm15 = constants::ns("thm15");

    write_start_element(xmlns_a, "theme");
    write_namespace(xmlns_a, "a");
    write_attribute("name", "Office Theme");

    write_start_element(xmlns_a, "themeElements");
    write_start_element(xmlns_a, "clrScheme");
    write_attribute("name", "Office");

    struct scheme_element
    {
        std::string name;
        std::string sub_element_name;
        std::string val;
    };

    std::vector<scheme_element> scheme_elements = {
        {"dk1", "sysClr", "windowText"}, {"lt1", "sysClr", "window"}, {"dk2", "srgbClr", "44546A"},
        {"lt2", "srgbClr", "E7E6E6"}, {"accent1", "srgbClr", "5B9BD5"}, {"accent2", "srgbClr", "ED7D31"},
        {"accent3", "srgbClr", "A5A5A5"}, {"accent4", "srgbClr", "FFC000"}, {"accent5", "srgbClr", "4472C4"},
        {"accent6", "srgbClr", "70AD47"}, {"hlink", "srgbClr", "0563C1"}, {"folHlink", "srgbClr", "954F72"},
    };

    for (auto element : scheme_elements)
    {
        write_start_element(xmlns_a, element.name);
        write_start_element(xmlns_a, element.sub_element_name);
        write_attribute("val", element.val);

        if (element.name == "dk1")
        {
            write_attribute("lastClr", "000000");
        }
        else if (element.name == "lt1")
        {
            write_attribute("lastClr", "FFFFFF");
        }

        write_end_element(xmlns_a, element.sub_element_name);
        write_end_element(xmlns_a, element.name);
    }

    write_end_element(xmlns_a, "clrScheme");

    struct font_scheme
    {
        bool typeface;
        std::string script;
        std::string major;
        std::string minor;
    };

    static const auto font_schemes = new std::vector<font_scheme>{{true, "latin", "Calibri Light", "Calibri"},
        {true, "ea", "", ""}, {true, "cs", "", ""}, {false, "Jpan", "Yu Gothic Light", "Yu Gothic"},
        {false, "Hang", "\xeb\xa7\x91\xec\x9d\x80 \xea\xb3\xa0\xeb\x94\x95",
            "\xeb\xa7\x91\xec\x9d\x80 \xea\xb3\xa0\xeb\x94\x95"},
        {false, "Hans", "DengXian Light", "DengXian"},
        {false, "Hant", "\xe6\x96\xb0\xe7\xb4\xb0\xe6\x98\x8e\xe9\xab\x94",
            "\xe6\x96\xb0\xe7\xb4\xb0\xe6\x98\x8e\xe9\xab\x94"},
        {false, "Arab", "Times New Roman", "Arial"}, {false, "Hebr", "Times New Roman", "Arial"},
        {false, "Thai", "Tahoma", "Tahoma"}, {false, "Ethi", "Nyala", "Nyala"}, {false, "Beng", "Vrinda", "Vrinda"},
        {false, "Gujr", "Shruti", "Shruti"}, {false, "Khmr", "MoolBoran", "DaunPenh"},
        {false, "Knda", "Tunga", "Tunga"}, {false, "Guru", "Raavi", "Raavi"}, {false, "Cans", "Euphemia", "Euphemia"},
        {false, "Cher", "Plantagenet Cherokee", "Plantagenet Cherokee"},
        {false, "Yiii", "Microsoft Yi Baiti", "Microsoft Yi Baiti"},
        {false, "Tibt", "Microsoft Himalaya", "Microsoft Himalaya"}, {false, "Thaa", "MV Boli", "MV Boli"},
        {false, "Deva", "Mangal", "Mangal"}, {false, "Telu", "Gautami", "Gautami"}, {false, "Taml", "Latha", "Latha"},
        {false, "Syrc", "Estrangelo Edessa", "Estrangelo Edessa"}, {false, "Orya", "Kalinga", "Kalinga"},
        {false, "Mlym", "Kartika", "Kartika"}, {false, "Laoo", "DokChampa", "DokChampa"},
        {false, "Sinh", "Iskoola Pota", "Iskoola Pota"}, {false, "Mong", "Mongolian Baiti", "Mongolian Baiti"},
        {false, "Viet", "Times New Roman", "Arial"}, {false, "Uigh", "Microsoft Uighur", "Microsoft Uighur"},
        {false, "Geor", "Sylfaen", "Sylfaen"}};

    write_start_element(xmlns_a, "fontScheme");
    write_attribute("name", "Office");

    for (auto major : {true, false})
    {
        write_start_element(xmlns_a, major ? "majorFont" : "minorFont");

        for (const auto &scheme : *font_schemes)
        {
            const auto scheme_value = major ? scheme.major : scheme.minor;

            if (scheme.typeface)
            {
                write_start_element(xmlns_a, scheme.script);
                write_attribute("typeface", scheme_value);

                if (scheme_value == "Calibri Light")
                {
                    write_attribute("panose", "020F0302020204030204");
                }
                else if (scheme_value == "Calibri")
                {
                    write_attribute("panose", "020F0502020204030204");
                }

                write_end_element(xmlns_a, scheme.script);
            }
            else
            {
                write_start_element(xmlns_a, "font");
                write_attribute("script", scheme.script);
                write_attribute("typeface", scheme_value);
                write_end_element(xmlns_a, "font");
            }
        }

        write_end_element(xmlns_a, major ? "majorFont" : "minorFont");
    }

    write_end_element(xmlns_a, "fontScheme");

    write_start_element(xmlns_a, "fmtScheme");
    write_attribute("name", "Office");

    write_start_element(xmlns_a, "fillStyleLst");
    write_start_element(xmlns_a, "solidFill");
    write_start_element(xmlns_a, "schemeClr");
    write_attribute("val", "phClr");
    write_end_element(xmlns_a, "schemeClr");
    write_end_element(xmlns_a, "solidFill");

    write_start_element(xmlns_a, "gradFill");
    write_attribute("rotWithShape", "1");
    write_start_element(xmlns_a, "gsLst");

    write_start_element(xmlns_a, "gs");
    write_attribute("pos", "0");
    write_start_element(xmlns_a, "schemeClr");
    write_attribute("val", "phClr");
    write_start_element(xmlns_a, "lumMod");
    write_attribute("val", "110000");
    write_end_element(xmlns_a, "lumMod");
    write_start_element(xmlns_a, "satMod");
    write_attribute("val", "105000");
    write_end_element(xmlns_a, "satMod");
    write_start_element(xmlns_a, "tint");
    write_attribute("val", "67000");
    write_end_element(xmlns_a, "tint");
    write_end_element(xmlns_a, "schemeClr");
    write_end_element(xmlns_a, "gs");

    write_start_element(xmlns_a, "gs");
    write_attribute("pos", "50000");
    write_start_element(xmlns_a, "schemeClr");
    write_attribute("val", "phClr");
    write_start_element(xmlns_a, "lumMod");
    write_attribute("val", "105000");
    write_end_element(xmlns_a, "lumMod");
    write_start_element(xmlns_a, "satMod");
    write_attribute("val", "103000");
    write_end_element(xmlns_a, "satMod");
    write_start_element(xmlns_a, "tint");
    write_attribute("val", "73000");
    write_end_element(xmlns_a, "tint");
    write_end_element(xmlns_a, "schemeClr");
    write_end_element(xmlns_a, "gs");

    write_start_element(xmlns_a, "gs");
    write_attribute("pos", "100000");
    write_start_element(xmlns_a, "schemeClr");
    write_attribute("val", "phClr");
    write_start_element(xmlns_a, "lumMod");
    write_attribute("val", "105000");
    write_end_element(xmlns_a, "lumMod");
    write_start_element(xmlns_a, "satMod");
    write_attribute("val", "109000");
    write_end_element(xmlns_a, "satMod");
    write_start_element(xmlns_a, "tint");
    write_attribute("val", "81000");
    write_end_element(xmlns_a, "tint");
    write_end_element(xmlns_a, "schemeClr");
    write_end_element(xmlns_a, "gs");

    write_end_element(xmlns_a, "gsLst");

    write_start_element(xmlns_a, "lin");
    write_attribute("ang", "5400000");
    write_attribute("scaled", "0");
    write_end_element(xmlns_a, "lin");

    write_end_element(xmlns_a, "gradFill");

    write_start_element(xmlns_a, "gradFill");
    write_attribute("rotWithShape", "1");
    write_start_element(xmlns_a, "gsLst");

    write_start_element(xmlns_a, "gs");
    write_attribute("pos", "0");
    write_start_element(xmlns_a, "schemeClr");
    write_attribute("val", "phClr");
    write_start_element(xmlns_a, "satMod");
    write_attribute("val", "103000");
    write_end_element(xmlns_a, "satMod");
    write_start_element(xmlns_a, "lumMod");
    write_attribute("val", "102000");
    write_end_element(xmlns_a, "lumMod");
    write_start_element(xmlns_a, "tint");
    write_attribute("val", "94000");
    write_end_element(xmlns_a, "tint");
    write_end_element(xmlns_a, "schemeClr");
    write_end_element(xmlns_a, "gs");

    write_start_element(xmlns_a, "gs");
    write_attribute("pos", "50000");
    write_start_element(xmlns_a, "schemeClr");
    write_attribute("val", "phClr");
    write_start_element(xmlns_a, "satMod");
    write_attribute("val", "110000");
    write_end_element(xmlns_a, "satMod");
    write_start_element(xmlns_a, "lumMod");
    write_attribute("val", "100000");
    write_end_element(xmlns_a, "lumMod");
    write_start_element(xmlns_a, "shade");
    write_attribute("val", "100000");
    write_end_element(xmlns_a, "shade");
    write_end_element(xmlns_a, "schemeClr");
    write_end_element(xmlns_a, "gs");

    write_start_element(xmlns_a, "gs");
    write_attribute("pos", "100000");
    write_start_element(xmlns_a, "schemeClr");
    write_attribute("val", "phClr");
    write_start_element(xmlns_a, "lumMod");
    write_attribute("val", "99000");
    write_end_element(xmlns_a, "lumMod");
    write_start_element(xmlns_a, "satMod");
    write_attribute("val", "120000");
    write_end_element(xmlns_a, "satMod");
    write_start_element(xmlns_a, "shade");
    write_attribute("val", "78000");
    write_end_element(xmlns_a, "shade");
    write_end_element(xmlns_a, "schemeClr");
    write_end_element(xmlns_a, "gs");

    write_end_element(xmlns_a, "gsLst");

    write_start_element(xmlns_a, "lin");
    write_attribute("ang", "5400000");
    write_attribute("scaled", "0");
    write_end_element(xmlns_a, "lin");

    write_end_element(xmlns_a, "gradFill");
    write_end_element(xmlns_a, "fillStyleLst");

    write_start_element(xmlns_a, "lnStyleLst");

    write_start_element(xmlns_a, "ln");
    write_attribute("w", "6350");
    write_attribute("cap", "flat");
    write_attribute("cmpd", "sng");
    write_attribute("algn", "ctr");
    write_start_element(xmlns_a, "solidFill");
    write_start_element(xmlns_a, "schemeClr");
    write_attribute("val", "phClr");
    write_end_element(xmlns_a, "schemeClr");
    write_end_element(xmlns_a, "solidFill");
    write_start_element(xmlns_a, "prstDash");
    write_attribute("val", "solid");
    write_end_element(xmlns_a, "prstDash");
    write_start_element(xmlns_a, "miter");
    write_attribute("lim", "800000");
    write_end_element(xmlns_a, "miter");
    write_end_element(xmlns_a, "ln");

    write_start_element(xmlns_a, "ln");
    write_attribute("w", "12700");
    write_attribute("cap", "flat");
    write_attribute("cmpd", "sng");
    write_attribute("algn", "ctr");
    write_start_element(xmlns_a, "solidFill");
    write_start_element(xmlns_a, "schemeClr");
    write_attribute("val", "phClr");
    write_end_element(xmlns_a, "schemeClr");
    write_end_element(xmlns_a, "solidFill");
    write_start_element(xmlns_a, "prstDash");
    write_attribute("val", "solid");
    write_end_element(xmlns_a, "prstDash");
    write_start_element(xmlns_a, "miter");
    write_attribute("lim", "800000");
    write_end_element(xmlns_a, "miter");
    write_end_element(xmlns_a, "ln");

    write_start_element(xmlns_a, "ln");
    write_attribute("w", "19050");
    write_attribute("cap", "flat");
    write_attribute("cmpd", "sng");
    write_attribute("algn", "ctr");
    write_start_element(xmlns_a, "solidFill");
    write_start_element(xmlns_a, "schemeClr");
    write_attribute("val", "phClr");
    write_end_element(xmlns_a, "schemeClr");
    write_end_element(xmlns_a, "solidFill");
    write_start_element(xmlns_a, "prstDash");
    write_attribute("val", "solid");
    write_end_element(xmlns_a, "prstDash");
    write_start_element(xmlns_a, "miter");
    write_attribute("lim", "800000");
    write_end_element(xmlns_a, "miter");
    write_end_element(xmlns_a, "ln");

    write_end_element(xmlns_a, "lnStyleLst");

    write_start_element(xmlns_a, "effectStyleLst");

    write_start_element(xmlns_a, "effectStyle");
    write_element(xmlns_a, "effectLst", "");
    write_end_element(xmlns_a, "effectStyle");

    write_start_element(xmlns_a, "effectStyle");
    write_element(xmlns_a, "effectLst", "");
    write_end_element(xmlns_a, "effectStyle");

    write_start_element(xmlns_a, "effectStyle");
    write_start_element(xmlns_a, "effectLst");
    write_start_element(xmlns_a, "outerShdw");
    write_attribute("blurRad", "57150");
    write_attribute("dist", "19050");
    write_attribute("dir", "5400000");
    write_attribute("algn", "ctr");
    write_attribute("rotWithShape", "0");
    write_start_element(xmlns_a, "srgbClr");
    write_attribute("val", "000000");
    write_start_element(xmlns_a, "alpha");
    write_attribute("val", "63000");
    write_end_element(xmlns_a, "alpha");
    write_end_element(xmlns_a, "srgbClr");
    write_end_element(xmlns_a, "outerShdw");
    write_end_element(xmlns_a, "effectLst");
    write_end_element(xmlns_a, "effectStyle");

    write_end_element(xmlns_a, "effectStyleLst");

    write_start_element(xmlns_a, "bgFillStyleLst");

    write_start_element(xmlns_a, "solidFill");
    write_start_element(xmlns_a, "schemeClr");
    write_attribute("val", "phClr");
    write_end_element(xmlns_a, "schemeClr");
    write_end_element(xmlns_a, "solidFill");

    write_start_element(xmlns_a, "solidFill");
    write_start_element(xmlns_a, "schemeClr");
    write_attribute("val", "phClr");
    write_start_element(xmlns_a, "tint");
    write_attribute("val", "95000");
    write_end_element(xmlns_a, "tint");
    write_start_element(xmlns_a, "satMod");
    write_attribute("val", "170000");
    write_end_element(xmlns_a, "satMod");
    write_end_element(xmlns_a, "schemeClr");
    write_end_element(xmlns_a, "solidFill");

    write_start_element(xmlns_a, "gradFill");
    write_attribute("rotWithShape", "1");
    write_start_element(xmlns_a, "gsLst");

    write_start_element(xmlns_a, "gs");
    write_attribute("pos", "0");
    write_start_element(xmlns_a, "schemeClr");
    write_attribute("val", "phClr");
    write_start_element(xmlns_a, "tint");
    write_attribute("val", "93000");
    write_end_element(xmlns_a, "tint");
    write_start_element(xmlns_a, "satMod");
    write_attribute("val", "150000");
    write_end_element(xmlns_a, "satMod");
    write_start_element(xmlns_a, "shade");
    write_attribute("val", "98000");
    write_end_element(xmlns_a, "shade");
    write_start_element(xmlns_a, "lumMod");
    write_attribute("val", "102000");
    write_end_element(xmlns_a, "lumMod");
    write_end_element(xmlns_a, "schemeClr");
    write_end_element(xmlns_a, "gs");

    write_start_element(xmlns_a, "gs");
    write_attribute("pos", "50000");
    write_start_element(xmlns_a, "schemeClr");
    write_attribute("val", "phClr");
    write_start_element(xmlns_a, "tint");
    write_attribute("val", "98000");
    write_end_element(xmlns_a, "tint");
    write_start_element(xmlns_a, "satMod");
    write_attribute("val", "130000");
    write_end_element(xmlns_a, "satMod");
    write_start_element(xmlns_a, "shade");
    write_attribute("val", "90000");
    write_end_element(xmlns_a, "shade");
    write_start_element(xmlns_a, "lumMod");
    write_attribute("val", "103000");
    write_end_element(xmlns_a, "lumMod");
    write_end_element(xmlns_a, "schemeClr");
    write_end_element(xmlns_a, "gs");

    write_start_element(xmlns_a, "gs");
    write_attribute("pos", "100000");
    write_start_element(xmlns_a, "schemeClr");
    write_attribute("val", "phClr");
    write_start_element(xmlns_a, "shade");
    write_attribute("val", "63000");
    write_end_element(xmlns_a, "shade");
    write_start_element(xmlns_a, "satMod");
    write_attribute("val", "120000");
    write_end_element(xmlns_a, "satMod");
    write_end_element(xmlns_a, "schemeClr");
    write_end_element(xmlns_a, "gs");

    write_end_element(xmlns_a, "gsLst");

    write_start_element(xmlns_a, "lin");
    write_attribute("ang", "5400000");
    write_attribute("scaled", "0");
    write_end_element(xmlns_a, "lin");

    write_end_element(xmlns_a, "gradFill");

    write_end_element(xmlns_a, "bgFillStyleLst");
    write_end_element(xmlns_a, "fmtScheme");
    write_end_element(xmlns_a, "themeElements");

    write_element(xmlns_a, "objectDefaults", "");
    write_element(xmlns_a, "extraClrSchemeLst", "");

    write_start_element(xmlns_a, "extLst");
    write_start_element(xmlns_a, "ext");
    write_attribute("uri", "{05A4C25C-085E-4340-85A3-A5531E510DB2}");
    write_start_element(xmlns_thm15, "themeFamily");
    write_namespace(xmlns_thm15, "thm15");
    write_attribute("name", "Office Theme");
    write_attribute("id", "{62F939B6-93AF-4DB8-9C6B-D6C7DFDC589F}");
    write_attribute("vid", "{4A3C46E8-61CC-4603-A589-7422A47A8E4A}");
    write_end_element(xmlns_thm15, "themeFamily");
    write_end_element(xmlns_a, "ext");
    write_end_element(xmlns_a, "extLst");

    write_end_element(xmlns_a, "theme");

    const auto workbook_rel = source_.manifest().relationship(path("/"), relationship_type::office_document);
    const auto theme_part = source_.manifest().canonicalize({workbook_rel, theme_rel});
    const auto theme_rels = source_.manifest().relationships(theme_part);

    if (!theme_rels.empty())
    {
        write_relationships(theme_rels, theme_part);

        for (auto rel : theme_rels)
        {
            if (rel.type() == relationship_type::image)
            {
                const auto image_path = source_.manifest().canonicalize({workbook_rel, theme_rel, rel});
                write_image(image_path);
            }
        }
    }
}

void xlsx_producer::write_volatile_dependencies(const relationship & /*rel*/)
{
    write_start_element(constants::ns("spreadsheetml"), "volTypes");
    write_end_element(constants::ns("spreadsheetml"), "volTypes");
}

void xlsx_producer::write_worksheet(const relationship &rel)
{
    static const auto &xmlns = constants::ns("spreadsheetml");
    static const auto &xmlns_r = constants::ns("r");

    auto worksheet_part = rel.source().path().parent().append(rel.target().path());
    auto worksheet_rels = source_.manifest().relationships(worksheet_part);

    auto title = std::find_if(source_.d_->sheet_title_rel_id_map_.begin(), source_.d_->sheet_title_rel_id_map_.end(),
        [&](const std::pair<std::string, std::string> &p) {
            return p.second == rel.id();
        })->first;

    auto ws = source_.sheet_by_title(title);

    write_start_element(xmlns, "worksheet");
    write_namespace(xmlns, "");
    write_namespace(xmlns_r, "r");

    if (ws.has_page_setup())
    {
        write_start_element(xmlns, "sheetPr");

        write_start_element(xmlns, "outlinePr");
        write_attribute("summaryBelow", "1");
        write_attribute("summaryRight", "1");
        write_end_element(xmlns, "outlinePr");

        write_start_element(xmlns, "pageSetUpPr");
        write_attribute("fitToPage", write_bool(ws.page_setup().fit_to_page()));
        write_end_element(xmlns, "pageSetUpPr");

        write_end_element(xmlns, "sheetPr");
    }

    write_start_element(xmlns, "dimension");
    const auto dimension = ws.calculate_dimension();
    write_attribute("ref", dimension.is_single_cell()
        ? dimension.top_left().to_string()
        : dimension.to_string());
    write_end_element(xmlns, "dimension");

    if (ws.has_view())
    {
        write_start_element(xmlns, "sheetViews");
        write_start_element(xmlns, "sheetView");

        const auto view = ws.view();

        write_attribute("tabSelected", write_bool(view.id() == 0));
        write_attribute("workbookViewId", view.id());

        if (view.type() != sheet_view_type::normal)
        {
            write_attribute(
                "view", view.type() == sheet_view_type::page_break_preview ? "pageBreakPreview" : "pageLayout");
        }

        if (view.has_pane())
        {
            const auto &current_pane = view.pane();
            write_start_element(xmlns, "pane"); // CT_Pane

            if (current_pane.top_left_cell.is_set())
            {
                write_attribute("topLeftCell", current_pane.top_left_cell.get().to_string());
            }

            write_attribute("xSplit", current_pane.x_split.index);
            write_attribute("ySplit", current_pane.y_split);

            if (current_pane.active_pane != pane_corner::top_left)
            {
                write_attribute("activePane", current_pane.active_pane);
            }

            if (current_pane.state != pane_state::split)
            {
                write_attribute("state", current_pane.state);
            }

            write_end_element(xmlns, "pane");
        }

        for (const auto &current_selection : view.selections())
        {
            write_start_element(xmlns, "selection"); // CT_Selection

            if (current_selection.has_active_cell())
            {
                write_attribute("activeCell", current_selection.active_cell().to_string());
                write_attribute("sqref", current_selection.active_cell().to_string());
            }
            /*
                        if (current_selection.sqref() != "A1:A1")
                        {
                            write_attribute("sqref", current_selection.sqref().to_string());
                        }
            */
            if (current_selection.pane() != pane_corner::top_left)
            {
                write_attribute("pane", current_selection.pane());
            }

            write_end_element(xmlns, "selection");
        }

        write_end_element(xmlns, "sheetView");
        write_end_element(xmlns, "sheetViews");
    }

    write_start_element(xmlns, "sheetFormatPr");
    write_attribute("baseColWidth", "10");
    write_attribute("defaultRowHeight", "16");
    write_end_element(xmlns, "sheetFormatPr");

    bool has_column_properties = false;

    for (auto column = ws.lowest_column(); column <= ws.highest_column(); column++)
    {
        if (ws.has_column_properties(column))
        {
            has_column_properties = true;
            break;
        }
    }

    if (has_column_properties)
    {
        write_start_element(xmlns, "cols");

        for (auto column = ws.lowest_column_or_props(); column <= ws.highest_column_or_props(); column++)
        {
            if (!ws.has_column_properties(column)) continue;

            const auto &props = ws.column_properties(column);

            write_start_element(xmlns, "col");
            write_attribute("min", column.index);
            write_attribute("max", column.index);

            if (props.width.is_set())
            {
                write_attribute("width", (props.width.get() * 7 + 5) / 7);
            }

            if (props.custom_width)
            {
                write_attribute("customWidth", write_bool(true));
            }

            if (props.style.is_set())
            {
                write_attribute("style", props.style.get());
            }

            if (props.hidden)
            {
                write_attribute("hidden", write_bool(true));
            }

            write_end_element(xmlns, "col");
        }

        write_end_element(xmlns, "cols");
    }

    const auto hyperlink_rels = source_.manifest().relationships(worksheet_part, relationship_type::hyperlink);
    std::unordered_map<std::string, std::string> reverse_hyperlink_references;

    for (auto hyperlink_rel : hyperlink_rels)
    {
        reverse_hyperlink_references[hyperlink_rel.target().path().string()] = rel.id();
    }

    std::unordered_map<std::string, std::string> hyperlink_references;
    std::vector<cell_reference> cells_with_comments;

    write_start_element(xmlns, "sheetData");

<<<<<<< HEAD
    for (auto row = ws.lowest_row_or_props(); row <= ws.highest_row_or_props(); ++row)
    {
        auto first_column = constants::max_column();
        auto last_column = constants::min_column();
=======
    for (auto row : ws.rows(false))
    {
        auto row_index = row.front().row();

        write_start_element(xmlns, "row");

        write_attribute("r", row_index);

        auto min = static_cast<xlnt::row_t>(row.length());
        xlnt::row_t max = 0;
>>>>>>> 5b8820d2
        bool any_non_null = false;

        for (auto column = dimension.top_left().column(); column <= dimension.bottom_right().column(); ++column)
        {
            if (!ws.has_cell(cell_reference(column, row))) continue;

            auto cell = ws.cell(cell_reference(column, row));

            first_column = std::min(first_column, cell.column());
            last_column = std::max(last_column, cell.column());

            if (!cell.garbage_collectible())
            {
                any_non_null = true;
            }
        }

<<<<<<< HEAD
        if (!any_non_null && !ws.has_row_properties(row)) continue;

        write_start_element(xmlns, "row");
        write_attribute("r", row);

        if (any_non_null)
        {
            auto span_string = std::to_string(first_column.index) + ":" + std::to_string(last_column.index);
            write_attribute("spans", span_string);
        }

        if (ws.has_row_properties(row))
        {
            const auto &props = ws.row_properties(row);
=======
        if (any_non_null)
        {
            write_attribute("spans", std::to_string(min) + ":" + std::to_string(max));
        }

        if (ws.has_row_properties(row_index))
        {
            const auto &props = ws.row_properties(row_index);
>>>>>>> 5b8820d2

            if (props.custom_height || props.height.is_set())
            {
                write_attribute("customHeight", write_bool(true));
            }

            if (props.height.is_set())
            {
                auto height = props.height.get();

                if (std::fabs(height - std::floor(height)) == 0.0)
                {
                    write_attribute("ht", std::to_string(static_cast<int>(height)) + ".0");
                }
                else
                {
                    write_attribute("ht", height);
                }
            }

            if (props.hidden)
            {
                write_attribute("hidden", write_bool(true));
            }
        }

        if (any_non_null)
        {
            for (auto column = dimension.top_left().column(); column <= dimension.bottom_right().column(); ++column)
            {
                if (!ws.has_cell(cell_reference(column, row))) continue;

                auto cell = ws.cell(cell_reference(column, row));

                if (cell.garbage_collectible()) continue;

                // record data about the cell needed later

                if (cell.has_comment())
                {
                    cells_with_comments.push_back(cell.reference());
                }

                if (cell.has_hyperlink())
                {
                    hyperlink_references[cell.reference().to_string()] = reverse_hyperlink_references[cell.hyperlink()];
                }

                write_start_element(xmlns, "c");

                // begin cell attributes

                write_attribute("r", cell.reference().to_string());

                if (cell.has_format())
                {
                    write_attribute("s", cell.format().d_->id);
                }

                switch (cell.data_type())
                {
                case cell::type::empty:
                    break;

                case cell::type::boolean:
                    write_attribute("t", "b");
                    break;

                case cell::type::date:
                    write_attribute("t", "d");
                    break;

                case cell::type::error:
                    write_attribute("t", "e");
                    break;

                case cell::type::inline_string:
                    write_attribute("t", "inlineStr");
                    break;

                case cell::type::number:
                    write_attribute("t", "n");
                    break;

                case cell::type::shared_string:
                    write_attribute("t", "s");
                    break;

                case cell::type::formula_string:
                    write_attribute("t", "str");
                    break;
                }

                //write_attribute("cm", "");
                //write_attribute("vm", "");
                //write_attribute("ph", "");

                // begin child elements

                if (cell.has_formula())
                {
                    write_element(xmlns, "f", cell.formula());
                }

                switch (cell.data_type())
                {
                case cell::type::empty:
                    break;

                case cell::type::boolean:
                    write_element(xmlns, "v", write_bool(cell.value<bool>()));
                    break;

                case cell::type::date:
                    write_element(xmlns, "v", cell.value<std::string>());
                    break;

                case cell::type::error:
                    write_element(xmlns, "v", cell.value<std::string>());
                    break;

                case cell::type::inline_string:
                    write_start_element(xmlns, "is");
                    // TODO: make a write_rich_text method and use that here
                    write_element(xmlns, "t", cell.value<std::string>());
                    write_end_element(xmlns, "is");
                    break;

                case cell::type::number:
                    write_start_element(xmlns, "v");

                    if (is_integral(cell.value<double>()))
                    {
                        write_characters(static_cast<std::int64_t>(cell.value<double>()));
                    }
                    else
                    {
                        std::stringstream ss;
                        ss.precision(20);
                        ss << cell.value<double>();
                        write_characters(ss.str());
                    }

                    write_end_element(xmlns, "v");
                    break;

                case cell::type::shared_string:
                    write_element(xmlns, "v", static_cast<std::size_t>(cell.d_->value_numeric_));
                    break;

                case cell::type::formula_string:
                    write_element(xmlns, "v", cell.value<std::string>());
                    break;
                }

                write_end_element(xmlns, "c");
            }
        }

        write_end_element(xmlns, "row");
    }

    write_end_element(xmlns, "sheetData");

    if (ws.has_auto_filter())
    {
        write_start_element(xmlns, "autoFilter");
        write_attribute("ref", ws.auto_filter().to_string());
        write_end_element(xmlns, "autoFilter");
    }

    if (!ws.merged_ranges().empty())
    {
        write_start_element(xmlns, "mergeCells");
        write_attribute("count", ws.merged_ranges().size());

        for (auto merged_range : ws.merged_ranges())
        {
            write_start_element(xmlns, "mergeCell");
            write_attribute("ref", merged_range.to_string());
            write_end_element(xmlns, "mergeCell");
        }

        write_end_element(xmlns, "mergeCells");
    }

	if (source_.impl().stylesheet_.is_set())
	{
		const auto &stylesheet = source_.impl().stylesheet_.get();
		const auto &cf_impls = stylesheet.conditional_format_impls;

		std::unordered_map<std::string, std::vector<const conditional_format_impl *>> range_map;

		for (auto &cf : cf_impls)
		{
			if (cf.target_sheet != ws.d_) continue;

			if (range_map.find(cf.target_range.to_string()) == range_map.end())
			{
				range_map[cf.target_range.to_string()] = {};
			}

			range_map[cf.target_range.to_string()].push_back(&cf);
		}

		for (const auto &range_rules_pair : range_map)
		{
			write_start_element(xmlns, "conditionalFormatting");
			write_attribute("sqref", range_rules_pair.first);

			std::size_t i = 1;

			for (auto rule : range_rules_pair.second)
			{
				write_start_element(xmlns, "cfRule");
				write_attribute("type", "containsText");
				write_attribute("operator", "containsText");
				write_attribute("dxfId", rule->differential_format_id);
				write_attribute("priority", i++);
				write_attribute("text", rule->when.text_comparand_);
				//TODO: what does this formula mean and why is it necessary?
				write_element(xmlns, "formula", "NOT(ISERROR(SEARCH(\"" + rule->when.text_comparand_ + "\",A1)))");
				write_end_element(xmlns, "cfRule");
			}

			write_end_element(xmlns, "conditionalFormatting");
		}
	}

    if (!hyperlink_rels.empty())
    {
        write_start_element(xmlns, "hyperlinks");

        for (const auto &hyperlink : hyperlink_references)
        {
            write_start_element(xmlns, "hyperlink");
            write_attribute("ref", hyperlink.first);
            write_attribute(xml::qname(xmlns_r, "id"), hyperlink.second);
            write_end_element(xmlns, "hyperlink");
        }

        write_end_element(xmlns, "hyperlinks");
    }

    if (ws.has_page_setup())
    {
        write_start_element(xmlns, "printOptions");
        write_attribute("horizontalCentered", write_bool(ws.page_setup().horizontal_centered()));
        write_attribute("verticalCentered", write_bool(ws.page_setup().vertical_centered()));
        write_end_element(xmlns, "printOptions");
    }

    if (ws.has_page_margins())
    {
        write_start_element(xmlns, "pageMargins");

        // TODO: there must be a better way to do this
        auto remove_trailing_zeros = [](const std::string &n) -> std::string {
            auto decimal = n.find('.');

            if (decimal == std::string::npos) return n;

            auto index = n.size() - 1;

            while (index >= decimal && n[index] == '0')
            {
                index--;
            }

            if (index == decimal)
            {
                return n.substr(0, decimal);
            }

            return n.substr(0, index + 1);
        };

        write_attribute("left", remove_trailing_zeros(std::to_string(ws.page_margins().left())));
        write_attribute("right", remove_trailing_zeros(std::to_string(ws.page_margins().right())));
        write_attribute("top", remove_trailing_zeros(std::to_string(ws.page_margins().top())));
        write_attribute("bottom", remove_trailing_zeros(std::to_string(ws.page_margins().bottom())));
        write_attribute("header", remove_trailing_zeros(std::to_string(ws.page_margins().header())));
        write_attribute("footer", remove_trailing_zeros(std::to_string(ws.page_margins().footer())));

        write_end_element(xmlns, "pageMargins");
    }

    if (ws.has_page_setup())
    {
        write_start_element(xmlns, "pageSetup");
        write_attribute(
            "orientation", ws.page_setup().orientation() == xlnt::orientation::landscape ? "landscape" : "portrait");
        write_attribute("paperSize", static_cast<std::size_t>(ws.page_setup().paper_size()));
        write_attribute("fitToHeight", write_bool(ws.page_setup().fit_to_height()));
        write_attribute("fitToWidth", write_bool(ws.page_setup().fit_to_width()));
        write_end_element(xmlns, "pageSetup");
    }

    if (ws.has_header_footer())
    {
        const auto hf = ws.header_footer();

        write_start_element(xmlns, "headerFooter");

        auto odd_header = std::string();
        auto odd_footer = std::string();
        auto even_header = std::string();
        auto even_footer = std::string();
        auto first_header = std::string();
        auto first_footer = std::string();

        const auto locations =
        {
            header_footer::location::left,
            header_footer::location::center,
            header_footer::location::right
        };

        using xlnt::detail::encode_header_footer;

        for (auto location : locations)
        {
            if (hf.different_odd_even())
            {
                if (hf.has_odd_even_header(location))
                {
                    odd_header.append(encode_header_footer(hf.odd_header(location), location));
                    even_header.append(encode_header_footer(hf.even_header(location), location));
                }

                if (hf.has_odd_even_footer(location))
                {
                    odd_footer.append(encode_header_footer(hf.odd_footer(location), location));
                    even_footer.append(encode_header_footer(hf.even_footer(location), location));
                }
            }
            else
            {
                if (hf.has_header(location))
                {
                    odd_header.append(encode_header_footer(hf.header(location), location));
                }

                if (hf.has_footer(location))
                {
                    odd_footer.append(encode_header_footer(hf.footer(location), location));
                }
            }

            if (hf.different_first())
            {
                if (hf.has_first_page_header(location))
                {
                    first_header.append(encode_header_footer(hf.first_page_header(location), location));
                }

                if (hf.has_first_page_footer(location))
                {
                    first_footer.append(encode_header_footer(hf.first_page_footer(location), location));
                }
            }
        }

        if (!odd_header.empty())
        {
            write_element(xmlns, "oddHeader", odd_header);
        }

        if (!odd_footer.empty())
        {
            write_element(xmlns, "oddFooter", odd_footer);
        }

        if (!even_header.empty())
        {
            write_element(xmlns, "evenHeader", even_header);
        }

        if (!even_footer.empty())
        {
            write_element(xmlns, "evenFooter", even_footer);
        }

        if (!first_header.empty())
        {
            write_element(xmlns, "firstHeader", first_header);
        }

        if (!first_footer.empty())
        {
            write_element(xmlns, "firstFooter", first_footer);
        }

        write_end_element(xmlns, "headerFooter");
    }

    if (!ws.page_break_rows().empty())
    {
        write_start_element(xmlns, "rowBreaks");

        write_attribute("count", ws.page_break_rows().size());
        write_attribute("manualBreakCount", ws.page_break_rows().size());

        for (auto break_id : ws.page_break_rows())
        {
            write_start_element(xmlns, "brk");
            write_attribute("id", break_id);
            write_attribute("max", 16383);
            write_attribute("man", 1);
            write_end_element(xmlns, "brk");
        }

        write_end_element(xmlns, "rowBreaks");
    }

    if (!ws.page_break_columns().empty())
    {
        write_start_element(xmlns, "colBreaks");

        write_attribute("count", ws.page_break_columns().size());
        write_attribute("manualBreakCount", ws.page_break_columns().size());

        for (auto break_id : ws.page_break_columns())
        {
            write_start_element(xmlns, "brk");
            write_attribute("id", break_id.index);
            write_attribute("max", 1048575);
            write_attribute("man", 1);
            write_end_element(xmlns, "brk");
        }

        write_end_element(xmlns, "colBreaks");
    }

    if (!worksheet_rels.empty())
    {
        for (const auto &child_rel : worksheet_rels)
        {
            if (child_rel.type() == xlnt::relationship_type::vml_drawing)
            {
                write_start_element(xmlns, "legacyDrawing");
                write_attribute(xml::qname(xmlns_r, "id"), child_rel.id());
                write_end_element(xmlns, "legacyDrawing");

                // todo: there's only one of these per sheet, right?
                break;
            }
        }
    }

    write_end_element(xmlns, "worksheet");

    if (!worksheet_rels.empty())
    {
        write_relationships(worksheet_rels, worksheet_part);

        for (const auto &child_rel : worksheet_rels)
        {
            if (child_rel.target_mode() == target_mode::external) continue;

            // todo: this is ugly
            path archive_path(worksheet_part.parent().append(child_rel.target().path()));
            auto split_part_path = archive_path.split();
            auto part_path_iter = split_part_path.begin();

            while (part_path_iter != split_part_path.end())
            {
                if (*part_path_iter == "..")
                {
                    part_path_iter = split_part_path.erase(part_path_iter - 1, part_path_iter + 1);
                    continue;
                }

                ++part_path_iter;
            }

            archive_path = std::accumulate(split_part_path.begin(), split_part_path.end(), path(""),
                [](const path &a, const std::string &b) { return a.append(b); });

            begin_part(archive_path);

            if (child_rel.type() == relationship_type::comments)
            {
                write_comments(child_rel, ws, cells_with_comments);
            }
            else if (child_rel.type() == relationship_type::vml_drawing)
            {
                write_vml_drawings(child_rel, ws, cells_with_comments);
            }
        }
    }
}

// Sheet Relationship Target Parts

void xlsx_producer::write_comments(const relationship & /*rel*/, worksheet ws, const std::vector<cell_reference> &cells)
{
    static const auto &xmlns = constants::ns("spreadsheetml");

    write_start_element(xmlns, "comments");
    write_namespace(xmlns, "");

    if (!cells.empty())
    {
        std::unordered_map<std::string, std::size_t> authors;

        for (auto cell_ref : cells)
        {
            auto cell = ws.cell(cell_ref);
            auto author = cell.comment().author();

            if (authors.find(author) == authors.end())
            {
                auto author_index = authors.size();
                authors[author] = author_index;
            }
        }

        write_start_element(xmlns, "authors");

        for (const auto &author : authors)
        {
            write_start_element(xmlns, "author");
            write_characters(author.first);
            write_end_element(xmlns, "author");
        }

        write_end_element(xmlns, "authors");
        write_start_element(xmlns, "commentList");

        for (const auto &cell_ref : cells)
        {
            write_start_element(xmlns, "comment");

            auto cell = ws.cell(cell_ref);
            auto cell_comment = cell.comment();

            write_attribute("ref", cell_ref.to_string());
            auto author_id = authors.at(cell_comment.author());
            write_attribute("authorId", author_id);
            write_start_element(xmlns, "text");

            for (const auto &run : cell_comment.text().runs())
            {
                write_start_element(xmlns, "r");

                if (run.second.is_set())
                {
                    write_start_element(xmlns, "rPr");

                    if (run.second.get().bold())
                    {
                        write_start_element(xmlns, "b");
                        write_end_element(xmlns, "b");
                    }

                    if (run.second.get().has_size())
                    {
                        write_start_element(xmlns, "sz");
                        write_attribute("val", run.second.get().size());
                        write_end_element(xmlns, "sz");
                    }

                    if (run.second.get().has_color())
                    {
                        write_start_element(xmlns, "color");
                        write_color(run.second.get().color());
                        write_end_element(xmlns, "color");
                    }

                    if (run.second.get().has_name())
                    {
                        write_start_element(xmlns, "rFont");
                        write_attribute("val", run.second.get().name());
                        write_end_element(xmlns, "rFont");
                    }

                    if (run.second.get().has_family())
                    {
                        write_start_element(xmlns, "family");
                        write_attribute("val", run.second.get().family());
                        write_end_element(xmlns, "family");
                    }

                    if (run.second.get().has_scheme())
                    {
                        write_start_element(xmlns, "scheme");
                        write_attribute("val", run.second.get().scheme());
                        write_end_element(xmlns, "scheme");
                    }

                    write_end_element(xmlns, "rPr");
                }

                write_element(xmlns, "t", run.first);
                write_end_element(xmlns, "r");
            }

            write_end_element(xmlns, "text");
            write_end_element(xmlns, "comment");
        }

        write_end_element(xmlns, "commentList");
    }

    write_end_element(xmlns, "comments");
}

void xlsx_producer::write_vml_drawings(const relationship &rel, worksheet ws, const std::vector<cell_reference> &cells)
{
    static const auto &xmlns_mv = std::string("http://macVmlSchemaUri");
    static const auto &xmlns_o = std::string("urn:schemas-microsoft-com:office:office");
    static const auto &xmlns_v = std::string("urn:schemas-microsoft-com:vml");
    static const auto &xmlns_x = std::string("urn:schemas-microsoft-com:office:excel");

    write_start_element("xml");
    write_namespace(xmlns_v, "v");
    write_namespace(xmlns_o, "o");
    write_namespace(xmlns_x, "x");
    write_namespace(xmlns_mv, "mv");

    write_start_element(xmlns_o, "shapelayout");
    write_attribute(xml::qname(xmlns_v, "ext"), "edit");
    write_start_element(xmlns_o, "idmap");
    write_attribute(xml::qname(xmlns_v, "ext"), "edit");

    auto filename = rel.target().path().split_extension().first;
    auto index_pos = filename.size() - 1;

    while (filename[index_pos] >= '0' && filename[index_pos] <= '9')
    {
        index_pos--;
    }

    auto file_index = std::stoull(filename.substr(index_pos + 1));

    write_attribute("data", file_index);
    write_end_element(xmlns_o, "idmap");
    write_end_element(xmlns_o, "shapelayout");

    write_start_element(xmlns_v, "shapetype");
    write_attribute("id", "_x0000_t202");
    write_attribute("coordsize", "21600,21600");
    write_attribute(xml::qname(xmlns_o, "spt"), "202");
    write_attribute("path", "m0,0l0,21600,21600,21600,21600,0xe");
    write_start_element(xmlns_v, "stroke");
    write_attribute("joinstyle", "miter");
    write_end_element(xmlns_v, "stroke");
    write_start_element(xmlns_v, "path");
    write_attribute("gradientshapeok", "t");
    write_attribute(xml::qname(xmlns_o, "connecttype"), "rect");
    write_end_element(xmlns_v, "path");
    write_end_element(xmlns_v, "shapetype");

    std::size_t comment_index = 0;

    for (const auto &cell_ref : cells)
    {
        auto comment = ws.cell(cell_ref).comment();
        auto shape_id = 1024 * file_index + 1 + comment_index * 2;

        write_start_element(xmlns_v, "shape");
        write_attribute("id", "_x0000_s" + std::to_string(shape_id));
        write_attribute("type", "#_x0000_t202");

        std::vector<std::pair<std::string, std::string>> style;

        style.push_back({"position", "absolute"});
        style.push_back({"margin-left", std::to_string(comment.left()) + "pt"});
        style.push_back({"margin-top", std::to_string(comment.top()) + "pt"});
        style.push_back({"width", std::to_string(comment.width()) + "pt"});
        style.push_back({"height", std::to_string(comment.height()) + "pt"});
        style.push_back({"z-index", std::to_string(comment_index + 1)});
        style.push_back({"visibility", comment.visible() ? "visible" : "hidden"});

        std::string style_string;

        for (auto part : style)
        {
            style_string.append(part.first);
            style_string.append(":");
            style_string.append(part.second);
            style_string.append(";");
        }

        write_attribute("style", style_string);
        write_attribute("fillcolor", "#fbf6d6");
        write_attribute("strokecolor", "#edeaa1");

        write_start_element(xmlns_v, "fill");
        write_attribute("color2", "#fbfe82");
        write_attribute("angle", -180);
        write_attribute("type", "gradient");
        write_start_element(xmlns_o, "fill");
        write_attribute(xml::qname(xmlns_v, "ext"), "view");
        write_attribute("type", "gradientUnscaled");
        write_end_element(xmlns_o, "fill");
        write_end_element(xmlns_v, "fill");

        write_start_element(xmlns_v, "shadow");
        write_attribute("on", "t");
        write_attribute("obscured", "t");
        write_end_element(xmlns_v, "shadow");

        write_start_element(xmlns_v, "path");
        write_attribute(xml::qname(xmlns_o, "connecttype"), "none");
        write_end_element(xmlns_v, "path");

        write_start_element(xmlns_v, "textbox");
        write_attribute("style", "mso-direction-alt:auto");
        write_start_element("div");
        write_attribute("style", "text-align:left");
        write_characters("");
        write_end_element("div");
        write_end_element(xmlns_v, "textbox");

        write_start_element(xmlns_x, "ClientData");
        write_attribute("ObjectType", "Note");
        write_start_element(xmlns_x, "MoveWithCells");
        write_end_element(xmlns_x, "MoveWithCells");
        write_start_element(xmlns_x, "SizeWithCells");
        write_end_element(xmlns_x, "SizeWithCells");
        write_start_element(xmlns_x, "Anchor");
        write_characters("1, 15, 0, " + std::to_string(2 + comment_index * 4) + ", 2, 54, 4, 14");
        write_end_element(xmlns_x, "Anchor");
        write_start_element(xmlns_x, "AutoFill");
        write_characters("False");
        write_end_element(xmlns_x, "AutoFill");
        write_start_element(xmlns_x, "Row");
        write_characters(cell_ref.row() - 1);
        write_end_element(xmlns_x, "Row");
        write_start_element(xmlns_x, "Column");
        write_characters(cell_ref.column_index() - 1);
        write_end_element(xmlns_x, "Column");
        write_end_element(xmlns_x, "ClientData");

        write_end_element(xmlns_v, "shape");

        ++comment_index;
    }

    write_end_element("xml");
}

// Other Parts

void xlsx_producer::write_custom_property()
{
}

void xlsx_producer::write_unknown_parts()
{
}

void xlsx_producer::write_unknown_relationships()
{
}

void xlsx_producer::write_image(const path &image_path)
{
    end_part();

    vector_istreambuf buffer(source_.d_->images_.at(image_path.string()));
    auto image_streambuf = archive_->open(image_path);
    std::ostream(image_streambuf.get()) << &buffer;
}

std::string xlsx_producer::write_bool(bool boolean) const
{
    return boolean ? "1" : "0";
}

void xlsx_producer::write_relationships(const std::vector<xlnt::relationship> &relationships, const path &part)
{
    path parent = part.parent();

    if (parent.is_absolute())
    {
        parent = path(parent.string().substr(1));
    }

    path rels_path(parent.append("_rels").append(part.filename() + ".rels").string());
    begin_part(rels_path);

    const auto xmlns = xlnt::constants::ns("relationships");

    write_start_element(xmlns, "Relationships");
    write_namespace(xmlns, "");

    for (std::size_t i = 1; i <= relationships.size(); ++i)
    {
        auto rel_iter = std::find_if(relationships.begin(), relationships.end(),
            [&i](const relationship &r) { return r.id() == "rId" + std::to_string(i); });
        auto relationship = *rel_iter;

        write_start_element(xmlns, "Relationship");

        write_attribute("Id", relationship.id());
        write_attribute("Type", relationship.type());
        write_attribute("Target", relationship.target().path().string());

        if (relationship.target_mode() == xlnt::target_mode::external)
        {
            write_attribute("TargetMode", "External");
        }

        write_end_element(xmlns, "Relationship");
    }

    write_end_element(xmlns, "Relationships");
}

void xlsx_producer::write_color(const xlnt::color &color)
{
    if (color.auto_())
    {
        write_attribute("auto", write_bool(true));
        return;
    }

    switch (color.type())
    {
    case xlnt::color_type::theme:
        write_attribute("theme", color.theme().index());
        break;

    case xlnt::color_type::indexed:
        write_attribute("indexed", color.indexed().index());
        break;

    case xlnt::color_type::rgb:
        write_attribute("rgb", color.rgb().hex_string());
        break;
    }
}

void xlsx_producer::write_start_element(const std::string &name)
{
    current_part_serializer_->start_element(name);
}

void xlsx_producer::write_start_element(const std::string &ns, const std::string &name)
{
    current_part_serializer_->start_element(ns, name);
}

void xlsx_producer::write_end_element(const std::string &name)
{
    current_part_serializer_->end_element(name);
}

void xlsx_producer::write_end_element(const std::string &ns, const std::string &name)
{
    current_part_serializer_->end_element(ns, name);
}

void xlsx_producer::write_namespace(const std::string &ns, const std::string &prefix)
{
    current_part_serializer_->namespace_decl(ns, prefix);
}

} // namespace detail
} // namepsace xlnt<|MERGE_RESOLUTION|>--- conflicted
+++ resolved
@@ -2173,23 +2173,11 @@
 
     write_start_element(xmlns, "sheetData");
 
-<<<<<<< HEAD
     for (auto row = ws.lowest_row_or_props(); row <= ws.highest_row_or_props(); ++row)
     {
         auto first_column = constants::max_column();
         auto last_column = constants::min_column();
-=======
-    for (auto row : ws.rows(false))
-    {
-        auto row_index = row.front().row();
-
-        write_start_element(xmlns, "row");
-
-        write_attribute("r", row_index);
-
-        auto min = static_cast<xlnt::row_t>(row.length());
-        xlnt::row_t max = 0;
->>>>>>> 5b8820d2
+
         bool any_non_null = false;
 
         for (auto column = dimension.top_left().column(); column <= dimension.bottom_right().column(); ++column)
@@ -2207,7 +2195,6 @@
             }
         }
 
-<<<<<<< HEAD
         if (!any_non_null && !ws.has_row_properties(row)) continue;
 
         write_start_element(xmlns, "row");
@@ -2222,18 +2209,8 @@
         if (ws.has_row_properties(row))
         {
             const auto &props = ws.row_properties(row);
-=======
-        if (any_non_null)
-        {
-            write_attribute("spans", std::to_string(min) + ":" + std::to_string(max));
-        }
-
-        if (ws.has_row_properties(row_index))
-        {
-            const auto &props = ws.row_properties(row_index);
->>>>>>> 5b8820d2
-
-            if (props.custom_height || props.height.is_set())
+
+            if (props.custom_height)
             {
                 write_attribute("customHeight", write_bool(true));
             }
