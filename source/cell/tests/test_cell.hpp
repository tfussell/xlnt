#pragma once

#include <ctime>
#include <iostream>
#include <cxxtest/TestSuite.h>

#include <xlnt/cell/cell.hpp>
#include <xlnt/cell/cell_reference.hpp>
#include <xlnt/cell/comment.hpp>
#include <xlnt/serialization/encoding.hpp>
#include <xlnt/styles/alignment.hpp>
#include <xlnt/styles/border.hpp>
#include <xlnt/styles/font.hpp>
#include <xlnt/styles/fill.hpp>
#include <xlnt/styles/number_format.hpp>
#include <xlnt/styles/protection.hpp>
#include <xlnt/utils/date.hpp>
#include <xlnt/utils/datetime.hpp>
#include <xlnt/utils/time.hpp>
#include <xlnt/utils/timedelta.hpp>
#include <xlnt/utils/exceptions.hpp>
#include <xlnt/worksheet/range.hpp>
#include <xlnt/worksheet/worksheet.hpp>
#include <xlnt/workbook/workbook.hpp>

class test_cell : public CxxTest::TestSuite
{
private:
    xlnt::workbook wb, wb_guess_types;
    
public:
    test_cell()
    {
        wb_guess_types.set_guess_types(true);
    }
    
	void test_infer_numeric()
	{
		auto ws = wb_guess_types.create_sheet();
        auto cell = ws.get_cell("A1");

		cell.set_value("4.2");
		TS_ASSERT(cell.get_value<long double>() == 4.2L);

		cell.set_value("-42.000");
		TS_ASSERT(cell.get_value<int>() == -42);

		cell.set_value("0");
		TS_ASSERT(cell.get_value<int>() == 0);

		cell.set_value("0.9999");
		TS_ASSERT(cell.get_value<long double>() == 0.9999L);

		cell.set_value("99E-02");
		TS_ASSERT(cell.get_value<long double>() == 0.99L);

		cell.set_value("4");
		TS_ASSERT(cell.get_value<int>() == 4);

		cell.set_value("-1E3");
		TS_ASSERT(cell.get_value<int>() == -1000);

		cell.set_value("2e+2");
		TS_ASSERT(cell.get_value<int>() == 200);

		cell.set_value("3.1%");
		TS_ASSERT(cell.get_value<long double>() == 0.031L);

		cell.set_value("03:40:16");
        TS_ASSERT(cell.get_value<xlnt::time>() == xlnt::time(3, 40, 16));

		cell.set_value("03:40");
        TS_ASSERT(cell.get_value<xlnt::time>() == xlnt::time(3, 40));

		cell.set_value("30:33.865633336");
        TS_ASSERT(cell.get_value<xlnt::time>() == xlnt::time(0, 30, 33, 865633));
	}

    void test_ctor()
    {
        auto ws = wb.create_sheet();
        auto cell = ws.get_cell(xlnt::cell_reference("A", 1));
        
        TS_ASSERT(cell.get_data_type() == xlnt::cell::type::null);
        TS_ASSERT(cell.get_column() == "A");
        TS_ASSERT(cell.get_row() == 1);
        TS_ASSERT(cell.get_reference() == "A1");
        TS_ASSERT(!cell.has_value());
        TS_ASSERT(!cell.has_comment());
    }

    
    void test_null()
    {
        const auto datatypes =
        {
            xlnt::cell::type::null,
            xlnt::cell::type::boolean,
            xlnt::cell::type::error,
            xlnt::cell::type::formula,
            xlnt::cell::type::numeric,
            xlnt::cell::type::string
        };
        
        for(const auto &datatype : datatypes)
        {
            auto ws = wb.create_sheet();
            auto cell = ws.get_cell(xlnt::cell_reference(1, 1));
            
            cell.set_data_type(datatype);
            TS_ASSERT(cell.get_data_type() == datatype);
            cell.clear_value();
            TS_ASSERT(cell.get_data_type() == xlnt::cell::type::null);
        }
    }
    
    void test_string()
    {
        auto ws = wb.create_sheet();
        auto cell = ws.get_cell(xlnt::cell_reference(1, 1));
        
        cell.set_value("hello");
        TS_ASSERT(cell.get_data_type() == xlnt::cell::type::string);
        
        cell.set_value(".");
        TS_ASSERT(cell.get_data_type() == xlnt::cell::type::string);
        
        cell.set_value("0800");
        TS_ASSERT(cell.get_data_type() == xlnt::cell::type::string);
    }
    
    void test_formula1()
    {
        auto ws = wb_guess_types.create_sheet();
        auto cell = ws.get_cell(xlnt::cell_reference(1, 1));
        
        cell.set_value("=42");
        TS_ASSERT(cell.get_data_type() == xlnt::cell::type::formula);
    }
    
    void test_formula2()
    {
        auto ws = wb_guess_types.create_sheet();
        auto cell = ws.get_cell(xlnt::cell_reference(1, 1));
        
        cell.set_value("=if(A1<4;-1;1)");
        TS_ASSERT(cell.get_data_type() == xlnt::cell::type::formula);
    }
    
    void test_not_formula()
    {
        auto ws = wb.create_sheet();
        auto cell = ws.get_cell(xlnt::cell_reference(1, 1));
        
        cell.set_value("=");
        TS_ASSERT(cell.get_data_type() == xlnt::cell::type::string);
        TS_ASSERT(cell.get_value<std::string>() == "=");
        TS_ASSERT(!cell.has_formula());
    }
    
    void test_boolean()
    {
        auto ws = wb.create_sheet();
        auto cell = ws.get_cell(xlnt::cell_reference(1, 1));
        
        for(auto value : {true, false})
        {
            cell.set_value(value);
            TS_ASSERT(cell.get_data_type() == xlnt::cell::type::boolean);
        }
    }
    
    void test_error_codes()
    {
        auto ws = wb_guess_types.create_sheet();
        auto cell = ws.get_cell(xlnt::cell_reference(1, 1));
        
        for(auto error_code : xlnt::cell::error_codes())
        {
            cell.set_value(error_code.first);
            TS_ASSERT(cell.get_data_type() == xlnt::cell::type::error);
        }
    }

    void test_insert_datetime()
    {
        auto ws = wb.create_sheet();
        auto cell = ws.get_cell(xlnt::cell_reference(1, 1));
        
        cell.set_value(xlnt::datetime(2010, 7, 13, 6, 37, 41));
        TS_ASSERT(cell.get_data_type() == xlnt::cell::type::numeric);
        TS_ASSERT(cell.get_value<long double>() == 40372.27616898148L);
        TS_ASSERT(cell.is_date());
        TS_ASSERT(cell.get_number_format().get_format_string() == "yyyy-mm-dd h:mm:ss");
    }
    
    void test_insert_date()
    {
        auto ws = wb.create_sheet();
        auto cell = ws.get_cell(xlnt::cell_reference(1, 1));
        
        cell.set_value(xlnt::date(2010, 7, 13));
        TS_ASSERT(cell.get_data_type() == xlnt::cell::type::numeric);
        TS_ASSERT(cell.get_value<long double>() == 40372.L);
        TS_ASSERT(cell.is_date());
        TS_ASSERT(cell.get_number_format().get_format_string() == "yyyy-mm-dd");
    }
    
    void test_insert_time()
    {
        auto ws = wb.create_sheet();
        auto cell = ws.get_cell(xlnt::cell_reference(1, 1));
        
        cell.set_value(xlnt::time(1, 3));
        TS_ASSERT(cell.get_data_type() == xlnt::cell::type::numeric);
        TS_ASSERT(cell.get_value<long double>() == 0.04375L);
        TS_ASSERT(cell.is_date());
        TS_ASSERT(cell.get_number_format().get_format_string() == "h:mm:ss");
    }
    
    void test_cell_formatted_as_date1()
    {
        auto ws = wb.create_sheet();
        auto cell = ws.get_cell(xlnt::cell_reference(1, 1));
        
        cell.set_value(xlnt::datetime::today());
        cell.clear_value();
        TS_ASSERT(!cell.is_date()); // disagree with openpyxl
        TS_ASSERT(!cell.has_value());
    }
    
    void test_cell_formatted_as_date2()
    {
        auto ws = wb.create_sheet();
        auto cell = ws.get_cell(xlnt::cell_reference(1, 1));
        
        cell.set_value(xlnt::datetime::today());
        cell.set_value("testme");
        TS_ASSERT(!cell.is_date());
        TS_ASSERT(cell.get_value<std::string>() == "testme");
    }
    
    void test_cell_formatted_as_date3()
    {
        auto ws = wb.create_sheet();
        auto cell = ws.get_cell(xlnt::cell_reference(1, 1));
        
        cell.set_value(xlnt::datetime::today());
        cell.set_value(true);
        TS_ASSERT(!cell.is_date());
        TS_ASSERT(cell.get_value<bool>() == true);
    }
    
    void test_illegal_characters()
    {
        auto ws = wb.create_sheet();
        auto cell = ws.get_cell(xlnt::cell_reference(1, 1));
    
        // The bytes 0x00 through 0x1F inclusive must be manually escaped in values.
        auto illegal_chrs = {0, 1, 2, 3, 4, 5, 6, 7, 8, 11, 12, 14, 15, 16, 17, 18, 19, 20, 21, 22, 23, 24, 25, 26, 27, 28, 29, 30, 31};
        
        for(auto i : illegal_chrs)
        {
            std::string str(1, i);
            TS_ASSERT_THROWS(cell.set_value(str), xlnt::illegal_character_error);
        }
        
        cell.set_value(std::string(1, 33));
        cell.set_value(std::string(1, 9));  // Tab
        cell.set_value(std::string(1, 10));  // Newline
        cell.set_value(std::string(1, 13));  // Carriage return
        cell.set_value(" Leading and trailing spaces are legal ");
    }
    
    // void test_time_regex() {}
    
    void test_timedelta()
    {
        auto ws = wb.create_sheet();
        auto cell = ws.get_cell(xlnt::cell_reference(1, 1));
        
        cell.set_value(xlnt::timedelta(1, 3, 0, 0, 0));

        TS_ASSERT(cell.get_value<long double>() == 1.125);
        TS_ASSERT(cell.get_data_type() == xlnt::cell::type::numeric);
        TS_ASSERT(!cell.is_date());
        TS_ASSERT(cell.get_number_format().get_format_string() == "[hh]:mm:ss");
    }
    
    void test_repr()
    {
        auto ws = wb[1];
        auto cell = ws.get_cell(xlnt::cell_reference(1, 1));
        
        TS_ASSERT(cell.to_repr() == "<Cell Sheet1.A1>");
    }
    
    void test_comment_assignment()
    {
        auto ws = wb.create_sheet();
        auto cell = ws.get_cell(xlnt::cell_reference(1, 1));
        
        TS_ASSERT(!cell.has_comment());
        xlnt::comment comm(cell, "text", "author");
        TS_ASSERT(cell.get_comment() == comm);
    }
    
    void test_only_one_cell_per_comment()
    {
        auto ws = wb.create_sheet();
        auto cell = ws.get_cell(xlnt::cell_reference(1, 1));
        xlnt::comment comm(cell, "text", "author");
    
        auto c2 = ws.get_cell(xlnt::cell_reference(1, 2));
        TS_ASSERT_THROWS(c2.set_comment(comm), xlnt::attribute_error);
    }
    
    void test_remove_comment()
    {
        auto ws = wb.create_sheet();
        auto cell = ws.get_cell(xlnt::cell_reference(1, 1));
        
        xlnt::comment comm(cell, "text", "author");
        cell.clear_comment();
        TS_ASSERT(!cell.has_comment());
    }
    
    void test_cell_offset()
    {
        auto ws = wb.create_sheet();
        auto cell = ws.get_cell(xlnt::cell_reference(1, 1));
        TS_ASSERT(cell.offset(1, 2).get_reference() == "B3");
    }

    std::string make_latin1_string()
    {
        unsigned char pound = 163;
        auto test_string = "Compound Value (" + std::string(1, pound) + ")";
        return test_string;
    }
    
    void test_bad_encoding()
    {
        auto ws = wb.create_sheet();
        auto cell = ws[xlnt::cell_reference("A1")];
        TS_ASSERT_THROWS(cell.check_string(make_latin1_string()), xlnt::unicode_decode_error);
        TS_ASSERT_THROWS(cell.set_value(make_latin1_string()), xlnt::unicode_decode_error);
    }
    
    void test_good_encoding()
    {
        xlnt::workbook latin1_wb(xlnt::encoding::latin1);
        auto ws = latin1_wb.get_active_sheet();
        auto cell = ws[xlnt::cell_reference("A1")];
        cell.check_string(make_latin1_string());
        cell.set_value(make_latin1_string());
    }
    
    void test_font()
    {
        auto ws = wb.create_sheet();    
        auto cell = ws.get_cell("A1");

        xlnt::font font;
        font.set_bold(true);
        
        cell.set_font(font);
        
        TS_ASSERT(cell.has_style());
        TS_ASSERT(cell.get_font().apply());
        TS_ASSERT_EQUALS(cell.get_font(), font);
    }
    
    void test_fill()
    {
        auto ws = wb.create_sheet();
        auto cell = ws.get_cell("A1");
        
        xlnt::fill f;
        f.set_pattern_type(xlnt::fill::pattern_type::solid);
        f.set_foreground_color(xlnt::color(xlnt::color::type::rgb, "FF0000"));
        
        cell.set_fill(f);
        
        TS_ASSERT(cell.has_style());
        TS_ASSERT(cell.get_fill().apply());
        TS_ASSERT_EQUALS(cell.get_fill(), f);
    }
    
    void test_border()
    {
        auto ws = wb.create_sheet();
        auto cell = ws.get_cell("A1");
        
        xlnt::border border;

        cell.set_border(border);
        
        TS_ASSERT(cell.has_style());
        TS_ASSERT(cell.get_border().apply());
        TS_ASSERT_EQUALS(cell.get_border(), border);
    }
    
    void test_number_format()
    {
        auto ws = wb.create_sheet();
<<<<<<< HEAD
        auto cell = ws.get_cell("A1");
        
        xlnt::number_format format("dd--hh--mm");
=======
        ws.get_workbook().add_number_format(xlnt::number_format("dd--hh--mm"));
>>>>>>> 31b546b1
    
        cell.set_number_format(format);
        
        TS_ASSERT(cell.has_style());
        TS_ASSERT(cell.get_number_format().apply());
        TS_ASSERT_EQUALS(cell.get_number_format().get_format_string(), "dd--hh--mm");
    }
    
    void test_alignment()
    {
        auto ws = wb.create_sheet();
        auto cell = ws.get_cell("A1");
        
        xlnt::alignment align;
        align.set_wrap_text(true);
    
        cell.set_alignment(align);
        
        TS_ASSERT(cell.has_style());
        TS_ASSERT(cell.get_alignment().apply());
        TS_ASSERT_EQUALS(cell.get_alignment(), align);
    }
    
    void test_protection()
    {
        auto ws = wb.create_sheet();
        auto cell = ws.get_cell("A1");
        
        xlnt::protection prot;
        prot.set_locked(xlnt::protection::type::protected_);

        cell.set_protection(prot);
        
        TS_ASSERT(cell.has_style());
        TS_ASSERT(cell.get_protection().apply());
        TS_ASSERT_EQUALS(cell.get_protection(), prot);
    }
};<|MERGE_RESOLUTION|>--- conflicted
+++ resolved
@@ -404,14 +404,9 @@
     void test_number_format()
     {
         auto ws = wb.create_sheet();
-<<<<<<< HEAD
         auto cell = ws.get_cell("A1");
         
         xlnt::number_format format("dd--hh--mm");
-=======
-        ws.get_workbook().add_number_format(xlnt::number_format("dd--hh--mm"));
->>>>>>> 31b546b1
-    
         cell.set_number_format(format);
         
         TS_ASSERT(cell.has_style());
