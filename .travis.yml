language: cpp
script:
<<<<<<< HEAD
  - mkdir build && cd build && cmake -G "Unix Makefiles" -D SHARED=0 -D AUTORUN_TESTS=1 -D BUILD_TESTS=1 ../cmake && make
=======
  - ./configure SHARED=0 BUILD_TESTS=1 AUTORUN_TESTS=1 "Unix Makefiles" && make -C build
>>>>>>> 200d7a71
compiler:
  - clang
  - gcc
install:
  - if [ "$CXX" = "g++" ]; then export CXX="g++-4.8" CC="gcc-4.8"; fi
addons:
  apt:
    sources:
    - ubuntu-toolchain-r-test
    packages:
    - gcc-4.8
    - g++-4.8
    - clang
notifications:
  email: false
sudo: false

<|MERGE_RESOLUTION|>--- conflicted
+++ resolved
@@ -1,10 +1,6 @@
 language: cpp
 script:
-<<<<<<< HEAD
-  - mkdir build && cd build && cmake -G "Unix Makefiles" -D SHARED=0 -D AUTORUN_TESTS=1 -D BUILD_TESTS=1 ../cmake && make
-=======
   - ./configure SHARED=0 BUILD_TESTS=1 AUTORUN_TESTS=1 "Unix Makefiles" && make -C build
->>>>>>> 200d7a71
 compiler:
   - clang
   - gcc
