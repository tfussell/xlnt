// Copyright (c) 2014-2018 Thomas Fussell
//
// Permission is hereby granted, free of charge, to any person obtaining a copy
// of this software and associated documentation files (the "Software"), to deal
// in the Software without restriction, including without limitation the rights
// to use, copy, modify, merge, publish, distribute, sublicense, and/or sell
// copies of the Software, and to permit persons to whom the Software is
// furnished to do so, subject to the following conditions:
//
// The above copyright notice and this permission notice shall be included in
// all copies or substantial portions of the Software.
//
// THE SOFTWARE IS PROVIDED "AS IS", WITHOUT WARRANTY OF ANY KIND, EXPRESS OR
// IMPLIED, INCLUDING BUT NOT LIMITED TO THE WARRANTIES OF MERCHANTABILITY,
// FITNESS FOR A PARTICULAR PURPOSE AND NONINFRINGEMENT. IN NO EVENT SHALL THE
// AUTHORS OR COPYRIGHT HOLDERS BE LIABLE FOR ANY CLAIM, DAMAGES OR OTHER
// LIABILITY, WHETHER IN AN ACTION OF CONTRACT, TORT OR OTHERWISE, WRISING FROM,
// OUT OF OR IN CONNECTION WITH THE SOFTWARE OR THE USE OR OTHER DEALINGS IN
// THE SOFTWARE
//
// @license: http://www.opensource.org/licenses/mit-license.php
// @author: see AUTHORS file

#include <iostream>
#include <helpers/test_suite.hpp>

std::vector<std::pair<std::function<void(void)>, std::string>> test_suite::tests;

<<<<<<< HEAD
#include <styles/alignment_test_suite.hpp>
#include <styles/color_test_suite.hpp>
#include <styles/fill_test_suite.hpp>
#include <styles/number_format_test_suite.hpp>

#include <utils/datetime_test_suite.hpp>
#include <utils/path_test_suite.hpp>
#include <utils/helper_test_suite.hpp>
#include <utils/timedelta_test_suite.hpp>

#include <workbook/named_range_test_suite.hpp>
#include <workbook/serialization_test_suite.hpp>
#include <workbook/workbook_test_suite.hpp>

#include <worksheet/page_setup_test_suite.hpp>
#include <worksheet/range_test_suite.hpp>
#include <worksheet/worksheet_test_suite.hpp>

#include <examples/examples_test_suite.hpp>

#include <detail/cryptography/compound_document.hpp>

test_status overall_status;

template<typename T>
void run_tests()
{
    auto status = T{}.go();

    overall_status.tests_run += status.tests_run;
    overall_status.tests_passed += status.tests_passed;
    overall_status.tests_failed += status.tests_failed;

    std::copy(status.failures.begin(), status.failures.end(), std::back_inserter(overall_status.failures));
}

void print_summary()
=======
void print_summary(const test_status& results)
>>>>>>> 51545734
{
    std::cout << "\n\n";

    std::cout << "Passed: " << results.tests_passed << '\n';
    std::cout << "Failed: " << results.tests_failed << '\n';

    for (auto failure : results.failures)
    {
        std::cout << failure << "\n\n";
    }
}

int main()
{
    test_status overall_status = test_suite::go();

<<<<<<< HEAD
    // examples
    run_tests<examples_test_suite>();

    print_summary();
=======
    print_summary(overall_status);
>>>>>>> 51545734

    return static_cast<int>(overall_status.tests_failed);
}<|MERGE_RESOLUTION|>--- conflicted
+++ resolved
@@ -24,52 +24,11 @@
 #include <iostream>
 #include <helpers/test_suite.hpp>
 
-std::vector<std::pair<std::function<void(void)>, std::string>> test_suite::tests;
-
-<<<<<<< HEAD
-#include <styles/alignment_test_suite.hpp>
-#include <styles/color_test_suite.hpp>
-#include <styles/fill_test_suite.hpp>
-#include <styles/number_format_test_suite.hpp>
-
-#include <utils/datetime_test_suite.hpp>
-#include <utils/path_test_suite.hpp>
-#include <utils/helper_test_suite.hpp>
-#include <utils/timedelta_test_suite.hpp>
-
-#include <workbook/named_range_test_suite.hpp>
-#include <workbook/serialization_test_suite.hpp>
-#include <workbook/workbook_test_suite.hpp>
-
-#include <worksheet/page_setup_test_suite.hpp>
-#include <worksheet/range_test_suite.hpp>
-#include <worksheet/worksheet_test_suite.hpp>
-
-#include <examples/examples_test_suite.hpp>
-
-#include <detail/cryptography/compound_document.hpp>
-
-test_status overall_status;
-
-template<typename T>
-void run_tests()
-{
-    auto status = T{}.go();
-
-    overall_status.tests_run += status.tests_run;
-    overall_status.tests_passed += status.tests_passed;
-    overall_status.tests_failed += status.tests_failed;
-
-    std::copy(status.failures.begin(), status.failures.end(), std::back_inserter(overall_status.failures));
-}
-
-void print_summary()
-=======
 void print_summary(const test_status& results)
->>>>>>> 51545734
 {
     std::cout << "\n\n";
 
+    std::cout << "Run: " << results.tests_run << '\n';
     std::cout << "Passed: " << results.tests_passed << '\n';
     std::cout << "Failed: " << results.tests_failed << '\n';
 
@@ -83,14 +42,7 @@
 {
     test_status overall_status = test_suite::go();
 
-<<<<<<< HEAD
-    // examples
-    run_tests<examples_test_suite>();
-
-    print_summary();
-=======
     print_summary(overall_status);
->>>>>>> 51545734
 
     return static_cast<int>(overall_status.tests_failed);
 }